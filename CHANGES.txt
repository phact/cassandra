<<<<<<< HEAD
3.0
 * Use CQL type names in schema metadata tables (CASSANDRA-10365)
 * Guard batchlog replay against integer division by zero (CASSANDRA-9223)
 * Fix bug when adding a column to thrift with the same name than a primary key (CASSANDRA-10608)
 * Add client address argument to IAuthenticator::newSaslNegotiator (CASSANDRA-8068)
 * Fix implementation of LegacyLayout.LegacyBoundComparator (CASSANDRA-10602)
 * Don't use 'names query' read path for counters (CASSANDRA-10572)
 * Fix backward compatibility for counters (CASSANDRA-10470)
 * Remove memory_allocator paramter from cassandra.yaml (CASSANDRA-10581)
 * Execute the metadata reload task of all registered indexes on CFS::reload (CASSANDRA-10604)
 * Fix thrift cas operations with defined columns (CASSANDRA-10576)
 * Fix PartitionUpdate.operationCount()for updates with static column operations (CASSANDRA-10606)
 * Fix thrift get() queries with defined columns (CASSANDRA-10586)
 * Fix marking of indexes as built and removed (CASSANDRA-10601)
 * Skip initialization of non-registered 2i instances, remove Index::getIndexName (CASSANDRA-10595)
 * Fix batches on multiple tables (CASSANDRA-10554)
 * Ensure compaction options are validated when updating KeyspaceMetadata (CASSANDRA-10569)
 * Flatten Iterator Transformation Hierarchy (CASSANDRA-9975)
 * Remove token generator (CASSANDRA-5261)
 * RolesCache should not be created for any authenticator that does not requireAuthentication (CASSANDRA-10562)
 * Fix LogTransaction checking only a single directory for files (CASSANDRA-10421)
 * Fix handling of range tombstones when reading old format sstables (CASSANDRA-10360)
 * Aggregate with Initial Condition fails with C* 3.0 (CASSANDRA-10367)
Merged from 2.2:
=======
2.2.4
 * Deprecate memory_allocator in cassandra.yaml (CASSANDRA-10581,10628)
>>>>>>> 0ff13d2a
 * Expose phi values from failure detector via JMX and tweak debug
   and trace logging (CASSANDRA-9526)
Merged from 2.1:
 * Improve handling of dead nodes in gossip (CASSANDRA-10298)
 * Fix logback-tools.xml incorrectly configured for outputing to System.err
   (CASSANDRA-9937)
 * Fix streaming to catch exception so retry not fail (CASSANDRA-10557)
 * Add validation method to PerRowSecondaryIndex (CASSANDRA-10092)
 * Support encrypted and plain traffic on the same port (CASSANDRA-10559)
 * Do STCS in DTCS windows (CASSANDRA-10276)
 * Avoid repetition of JVM_OPTS in debian package (CASSANDRA-10251)
 * Fix potential NPE from handling result of SIM.highestSelectivityIndex (CASSANDRA-10550)
 * Fix paging issues with partitions containing only static columns data (CASSANDRA-10381)
 * Fix conditions on static columns (CASSANDRA-10264)
 * AssertionError: attempted to delete non-existing file CommitLog (CASSANDRA-10377)
 * Fix sorting for queries with an IN condition on partition key columns (CASSANDRA-10363)


3.0-rc2
 * Fix SELECT DISTINCT queries between 2.2.2 nodes and 3.0 nodes (CASSANDRA-10473)
 * Remove circular references in SegmentedFile (CASSANDRA-10543)
 * Ensure validation of indexed values only occurs once per-partition (CASSANDRA-10536)
 * Fix handling of static columns for range tombstones in thrift (CASSANDRA-10174)
 * Support empty ColumnFilter for backward compatility on empty IN (CASSANDRA-10471)
 * Remove Pig support (CASSANDRA-10542)
 * Fix LogFile throws Exception when assertion is disabled (CASSANDRA-10522)
 * Revert CASSANDRA-7486, make CMS default GC, move GC config to
   conf/jvm.options (CASSANDRA-10403)
 * Fix TeeingAppender causing some logs to be truncated/empty (CASSANDRA-10447)
 * Allow EACH_QUORUM for reads (CASSANDRA-9602)
 * Fix potential ClassCastException while upgrading (CASSANDRA-10468)
 * Fix NPE in MVs on update (CASSANDRA-10503)
 * Only include modified cell data in indexing deltas (CASSANDRA-10438)
 * Do not load keyspace when creating sstable writer (CASSANDRA-10443)
 * If node is not yet gossiping write all MV updates to batchlog only (CASSANDRA-10413)
 * Re-populate token metadata after commit log recovery (CASSANDRA-10293)
 * Provide additional metrics for materialized views (CASSANDRA-10323)
 * Flush system schema tables after local schema changes (CASSANDRA-10429)
Merged from 2.2:
 * Reduce contention getting instances of CompositeType (CASSANDRA-10433)
 * Fix the regression when using LIMIT with aggregates (CASSANDRA-10487)
 * Avoid NoClassDefFoundError during DataDescriptor initialization on windows (CASSANDRA-10412)
 * Preserve case of quoted Role & User names (CASSANDRA-10394)
 * cqlsh pg-style-strings broken (CASSANDRA-10484)
 * cqlsh prompt includes name of keyspace after failed `use` statement (CASSANDRA-10369)
Merged from 2.1:
 * (cqlsh) Distinguish negative and positive infinity in output (CASSANDRA-10523)
 * (cqlsh) allow custom time_format for COPY TO (CASSANDRA-8970)
 * Don't allow startup if the node's rack has changed (CASSANDRA-10242)
 * (cqlsh) show partial trace if incomplete after max_trace_wait (CASSANDRA-7645)
 * Allow LOCAL_JMX to be easily overridden (CASSANDRA-10275)
 * Mark nodes as dead even if they've already left (CASSANDRA-10205)


3.0.0-rc1
 * Fix mixed version read request compatibility for compact static tables
   (CASSANDRA-10373)
 * Fix paging of DISTINCT with static and IN (CASSANDRA-10354)
 * Allow MATERIALIZED VIEW's SELECT statement to restrict primary key
   columns (CASSANDRA-9664)
 * Move crc_check_chance out of compression options (CASSANDRA-9839)
 * Fix descending iteration past end of BTreeSearchIterator (CASSANDRA-10301)
 * Transfer hints to a different node on decommission (CASSANDRA-10198)
 * Check partition keys for CAS operations during stmt validation (CASSANDRA-10338)
 * Add custom query expressions to SELECT (CASSANDRA-10217)
 * Fix minor bugs in MV handling (CASSANDRA-10362)
 * Allow custom indexes with 0,1 or multiple target columns (CASSANDRA-10124)
 * Improve MV schema representation (CASSANDRA-9921)
 * Add flag to enable/disable coordinator batchlog for MV writes (CASSANDRA-10230)
 * Update cqlsh COPY for new internal driver serialization interface (CASSANDRA-10318)
 * Give index implementations more control over rebuild operations (CASSANDRA-10312)
 * Update index file format (CASSANDRA-10314)
 * Add "shadowable" row tombstones to deal with mv timestamp issues (CASSANDRA-10261)
 * CFS.loadNewSSTables() broken for pre-3.0 sstables
 * Cache selected index in read command to reduce lookups (CASSANDRA-10215)
 * Small optimizations of sstable index serialization (CASSANDRA-10232)
 * Support for both encrypted and unencrypted native transport connections (CASSANDRA-9590)
Merged from 2.2:
 * Configurable page size in cqlsh (CASSANDRA-9855)
 * Defer default role manager setup until all nodes are on 2.2+ (CASSANDRA-9761)
 * Handle missing RoleManager in config after upgrade to 2.2 (CASSANDRA-10209)
Merged from 2.1:
 * Bulk Loader API could not tolerate even node failure (CASSANDRA-10347)
 * Avoid misleading pushed notifications when multiple nodes
   share an rpc_address (CASSANDRA-10052)
 * Fix dropping undroppable when message queue is full (CASSANDRA-10113)
 * Fix potential ClassCastException during paging (CASSANDRA-10352)
 * Prevent ALTER TYPE from creating circular references (CASSANDRA-10339)
 * Fix cache handling of 2i and base tables (CASSANDRA-10155, 10359)
 * Fix NPE in nodetool compactionhistory (CASSANDRA-9758)
 * (Pig) support BulkOutputFormat as a URL parameter (CASSANDRA-7410)
 * BATCH statement is broken in cqlsh (CASSANDRA-10272)
 * (cqlsh) Make cqlsh PEP8 Compliant (CASSANDRA-10066)
 * (cqlsh) Fix error when starting cqlsh with --debug (CASSANDRA-10282)
 * Scrub, Cleanup and Upgrade do not unmark compacting until all operations
   have completed, regardless of the occurence of exceptions (CASSANDRA-10274)


3.0.0-beta2
 * Fix columns returned by AbstractBtreePartitions (CASSANDRA-10220)
 * Fix backward compatibility issue due to AbstractBounds serialization bug (CASSANDRA-9857)
 * Fix startup error when upgrading nodes (CASSANDRA-10136)
 * Base table PRIMARY KEY can be assumed to be NOT NULL in MV creation (CASSANDRA-10147)
 * Improve batchlog write patch (CASSANDRA-9673)
 * Re-apply MaterializedView updates on commitlog replay (CASSANDRA-10164)
 * Require AbstractType.isByteOrderComparable declaration in constructor (CASSANDRA-9901)
 * Avoid digest mismatch on upgrade to 3.0 (CASSANDRA-9554)
 * Fix Materialized View builder when adding multiple MVs (CASSANDRA-10156)
 * Choose better poolingOptions for protocol v4 in cassandra-stress (CASSANDRA-10182)
 * Fix LWW bug affecting Materialized Views (CASSANDRA-10197)
 * Ensures frozen sets and maps are always sorted (CASSANDRA-10162)
 * Don't deadlock when flushing CFS backed custom indexes (CASSANDRA-10181)
 * Fix double flushing of secondary index tables (CASSANDRA-10180)
 * Fix incorrect handling of range tombstones in thrift (CASSANDRA-10046)
 * Only use batchlog when paired materialized view replica is remote (CASSANDRA-10061)
 * Reuse TemporalRow when updating multiple MaterializedViews (CASSANDRA-10060)
 * Validate gc_grace_seconds for batchlog writes and MVs (CASSANDRA-9917)
 * Fix sstablerepairedset (CASSANDRA-10132)
Merged from 2.2:
 * Cancel transaction for sstables we wont redistribute index summary
   for (CASSANDRA-10270)
 * Retry snapshot deletion after compaction and gc on Windows (CASSANDRA-10222)
 * Fix failure to start with space in directory path on Windows (CASSANDRA-10239)
 * Fix repair hang when snapshot failed (CASSANDRA-10057)
 * Fall back to 1/4 commitlog volume for commitlog_total_space on small disks
   (CASSANDRA-10199)
Merged from 2.1:
 * Added configurable warning threshold for GC duration (CASSANDRA-8907)
 * Fix handling of streaming EOF (CASSANDRA-10206)
 * Only check KeyCache when it is enabled
 * Change streaming_socket_timeout_in_ms default to 1 hour (CASSANDRA-8611)
 * (cqlsh) update list of CQL keywords (CASSANDRA-9232)
 * Add nodetool gettraceprobability command (CASSANDRA-10234)
Merged from 2.0:
 * Fix rare race where older gossip states can be shadowed (CASSANDRA-10366)
 * Fix consolidating racks violating the RF contract (CASSANDRA-10238)
 * Disallow decommission when node is in drained state (CASSANDRA-8741)


2.2.1
 * Fix race during construction of commit log (CASSANDRA-10049)
 * Fix LeveledCompactionStrategyTest (CASSANDRA-9757)
 * Fix broken UnbufferedDataOutputStreamPlus.writeUTF (CASSANDRA-10203)
 * (cqlsh) default load-from-file encoding to utf-8 (CASSANDRA-9898)
 * Avoid returning Permission.NONE when failing to query users table (CASSANDRA-10168)
 * (cqlsh) add CLEAR command (CASSANDRA-10086)
 * Support string literals as Role names for compatibility (CASSANDRA-10135)
Merged from 2.1:
 * Only check KeyCache when it is enabled
 * Change streaming_socket_timeout_in_ms default to 1 hour (CASSANDRA-8611)
 * (cqlsh) update list of CQL keywords (CASSANDRA-9232)


3.0.0-beta1
 * Redesign secondary index API (CASSANDRA-9459, 7771, 9041)
 * Fix throwing ReadFailure instead of ReadTimeout on range queries (CASSANDRA-10125)
 * Rewrite hinted handoff (CASSANDRA-6230)
 * Fix query on static compact tables (CASSANDRA-10093)
 * Fix race during construction of commit log (CASSANDRA-10049)
 * Add option to only purge repaired tombstones (CASSANDRA-6434)
 * Change authorization handling for MVs (CASSANDRA-9927)
 * Add custom JMX enabled executor for UDF sandbox (CASSANDRA-10026)
 * Fix row deletion bug for Materialized Views (CASSANDRA-10014)
 * Support mixed-version clusters with Cassandra 2.1 and 2.2 (CASSANDRA-9704)
 * Fix multiple slices on RowSearchers (CASSANDRA-10002)
 * Fix bug in merging of collections (CASSANDRA-10001)
 * Optimize batchlog replay to avoid full scans (CASSANDRA-7237)
 * Repair improvements when using vnodes (CASSANDRA-5220)
 * Disable scripted UDFs by default (CASSANDRA-9889)
 * Bytecode inspection for Java-UDFs (CASSANDRA-9890)
 * Use byte to serialize MT hash length (CASSANDRA-9792)
 * Replace usage of Adler32 with CRC32 (CASSANDRA-8684)
 * Fix migration to new format from 2.1 SSTable (CASSANDRA-10006)
 * SequentialWriter should extend BufferedDataOutputStreamPlus (CASSANDRA-9500)
 * Use the same repairedAt timestamp within incremental repair session (CASSANDRA-9111)
Merged from 2.2:
 * Allow count(*) and count(1) to be use as normal aggregation (CASSANDRA-10114)
 * An NPE is thrown if the column name is unknown for an IN relation (CASSANDRA-10043)
 * Apply commit_failure_policy to more errors on startup (CASSANDRA-9749)
 * Fix histogram overflow exception (CASSANDRA-9973)
 * Route gossip messages over dedicated socket (CASSANDRA-9237)
 * Add checksum to saved cache files (CASSANDRA-9265)
 * Log warning when using an aggregate without partition key (CASSANDRA-9737)
Merged from 2.1:
 * (cqlsh) Allow encoding to be set through command line (CASSANDRA-10004)
 * Add new JMX methods to change local compaction strategy (CASSANDRA-9965)
 * Write hints for paxos commits (CASSANDRA-7342)
 * (cqlsh) Fix timestamps before 1970 on Windows, always
   use UTC for timestamp display (CASSANDRA-10000)
 * (cqlsh) Avoid overwriting new config file with old config
   when both exist (CASSANDRA-9777)
 * Release snapshot selfRef when doing snapshot repair (CASSANDRA-9998)
 * Cannot replace token does not exist - DN node removed as Fat Client (CASSANDRA-9871)
Merged from 2.0:
 * Don't cast expected bf size to an int (CASSANDRA-9959)
 * Make getFullyExpiredSSTables less expensive (CASSANDRA-9882)


3.0.0-alpha1
 * Implement proper sandboxing for UDFs (CASSANDRA-9402)
 * Simplify (and unify) cleanup of compaction leftovers (CASSANDRA-7066)
 * Allow extra schema definitions in cassandra-stress yaml (CASSANDRA-9850)
 * Metrics should use up to date nomenclature (CASSANDRA-9448)
 * Change CREATE/ALTER TABLE syntax for compression (CASSANDRA-8384)
 * Cleanup crc and adler code for java 8 (CASSANDRA-9650)
 * Storage engine refactor (CASSANDRA-8099, 9743, 9746, 9759, 9781, 9808, 9825,
   9848, 9705, 9859, 9867, 9874, 9828, 9801)
 * Update Guava to 18.0 (CASSANDRA-9653)
 * Bloom filter false positive ratio is not honoured (CASSANDRA-8413)
 * New option for cassandra-stress to leave a ratio of columns null (CASSANDRA-9522)
 * Change hinted_handoff_enabled yaml setting, JMX (CASSANDRA-9035)
 * Add algorithmic token allocation (CASSANDRA-7032)
 * Add nodetool command to replay batchlog (CASSANDRA-9547)
 * Make file buffer cache independent of paths being read (CASSANDRA-8897)
 * Remove deprecated legacy Hadoop code (CASSANDRA-9353)
 * Decommissioned nodes will not rejoin the cluster (CASSANDRA-8801)
 * Change gossip stabilization to use endpoit size (CASSANDRA-9401)
 * Change default garbage collector to G1 (CASSANDRA-7486)
 * Populate TokenMetadata early during startup (CASSANDRA-9317)
 * Undeprecate cache recentHitRate (CASSANDRA-6591)
 * Add support for selectively varint encoding fields (CASSANDRA-9499, 9865)
 * Materialized Views (CASSANDRA-6477)
Merged from 2.2:
 * Avoid grouping sstables for anticompaction with DTCS (CASSANDRA-9900)
 * UDF / UDA execution time in trace (CASSANDRA-9723)
 * Fix broken internode SSL (CASSANDRA-9884)
Merged from 2.1:
 * Add new JMX methods to change local compaction strategy (CASSANDRA-9965)
 * Fix handling of enable/disable autocompaction (CASSANDRA-9899)
 * Add consistency level to tracing ouput (CASSANDRA-9827)
 * Remove repair snapshot leftover on startup (CASSANDRA-7357)
 * Use random nodes for batch log when only 2 racks (CASSANDRA-8735)
 * Ensure atomicity inside thrift and stream session (CASSANDRA-7757)
 * Fix nodetool info error when the node is not joined (CASSANDRA-9031)
Merged from 2.0:
 * Log when messages are dropped due to cross_node_timeout (CASSANDRA-9793)
 * Don't track hotness when opening from snapshot for validation (CASSANDRA-9382)


2.2.0
 * Allow the selection of columns together with aggregates (CASSANDRA-9767)
 * Fix cqlsh copy methods and other windows specific issues (CASSANDRA-9795)
 * Don't wrap byte arrays in SequentialWriter (CASSANDRA-9797)
 * sum() and avg() functions missing for smallint and tinyint types (CASSANDRA-9671)
 * Revert CASSANDRA-9542 (allow native functions in UDA) (CASSANDRA-9771)
Merged from 2.1:
 * Fix MarshalException when upgrading superColumn family (CASSANDRA-9582)
 * Fix broken logging for "empty" flushes in Memtable (CASSANDRA-9837)
 * Handle corrupt files on startup (CASSANDRA-9686)
 * Fix clientutil jar and tests (CASSANDRA-9760)
 * (cqlsh) Allow the SSL protocol version to be specified through the
    config file or environment variables (CASSANDRA-9544)
Merged from 2.0:
 * Add tool to find why expired sstables are not getting dropped (CASSANDRA-10015)
 * Remove erroneous pending HH tasks from tpstats/jmx (CASSANDRA-9129)
 * Don't cast expected bf size to an int (CASSANDRA-9959)
 * checkForEndpointCollision fails for legitimate collisions (CASSANDRA-9765)
 * Complete CASSANDRA-8448 fix (CASSANDRA-9519)
 * Don't include auth credentials in debug log (CASSANDRA-9682)
 * Can't transition from write survey to normal mode (CASSANDRA-9740)
 * Scrub (recover) sstables even when -Index.db is missing (CASSANDRA-9591)
 * Fix growing pending background compaction (CASSANDRA-9662)


2.2.0-rc2
 * Re-enable memory-mapped I/O on Windows (CASSANDRA-9658)
 * Warn when an extra-large partition is compacted (CASSANDRA-9643)
 * (cqlsh) Allow setting the initial connection timeout (CASSANDRA-9601)
 * BulkLoader has --transport-factory option but does not use it (CASSANDRA-9675)
 * Allow JMX over SSL directly from nodetool (CASSANDRA-9090)
 * Update cqlsh for UDFs (CASSANDRA-7556)
 * Change Windows kernel default timer resolution (CASSANDRA-9634)
 * Deprected sstable2json and json2sstable (CASSANDRA-9618)
 * Allow native functions in user-defined aggregates (CASSANDRA-9542)
 * Don't repair system_distributed by default (CASSANDRA-9621)
 * Fix mixing min, max, and count aggregates for blob type (CASSANRA-9622)
 * Rename class for DATE type in Java driver (CASSANDRA-9563)
 * Duplicate compilation of UDFs on coordinator (CASSANDRA-9475)
 * Fix connection leak in CqlRecordWriter (CASSANDRA-9576)
 * Mlockall before opening system sstables & remove boot_without_jna option (CASSANDRA-9573)
 * Add functions to convert timeuuid to date or time, deprecate dateOf and unixTimestampOf (CASSANDRA-9229)
 * Make sure we cancel non-compacting sstables from LifecycleTransaction (CASSANDRA-9566)
 * Fix deprecated repair JMX API (CASSANDRA-9570)
 * Add logback metrics (CASSANDRA-9378)
 * Update and refactor ant test/test-compression to run the tests in parallel (CASSANDRA-9583)
 * Fix upgrading to new directory for secondary index (CASSANDRA-9687)
Merged from 2.1:
 * (cqlsh) Fix bad check for CQL compatibility when DESCRIBE'ing
   COMPACT STORAGE tables with no clustering columns
 * Eliminate strong self-reference chains in sstable ref tidiers (CASSANDRA-9656)
 * Ensure StreamSession uses canonical sstable reader instances (CASSANDRA-9700) 
 * Ensure memtable book keeping is not corrupted in the event we shrink usage (CASSANDRA-9681)
 * Update internal python driver for cqlsh (CASSANDRA-9064)
 * Fix IndexOutOfBoundsException when inserting tuple with too many
   elements using the string literal notation (CASSANDRA-9559)
 * Enable describe on indices (CASSANDRA-7814)
 * Fix incorrect result for IN queries where column not found (CASSANDRA-9540)
 * ColumnFamilyStore.selectAndReference may block during compaction (CASSANDRA-9637)
 * Fix bug in cardinality check when compacting (CASSANDRA-9580)
 * Fix memory leak in Ref due to ConcurrentLinkedQueue.remove() behaviour (CASSANDRA-9549)
 * Make rebuild only run one at a time (CASSANDRA-9119)
Merged from 2.0:
 * Avoid NPE in AuthSuccess#decode (CASSANDRA-9727)
 * Add listen_address to system.local (CASSANDRA-9603)
 * Bug fixes to resultset metadata construction (CASSANDRA-9636)
 * Fix setting 'durable_writes' in ALTER KEYSPACE (CASSANDRA-9560)
 * Avoids ballot clash in Paxos (CASSANDRA-9649)
 * Improve trace messages for RR (CASSANDRA-9479)
 * Fix suboptimal secondary index selection when restricted
   clustering column is also indexed (CASSANDRA-9631)
 * (cqlsh) Add min_threshold to DTCS option autocomplete (CASSANDRA-9385)
 * Fix error message when attempting to create an index on a column
   in a COMPACT STORAGE table with clustering columns (CASSANDRA-9527)
 * 'WITH WITH' in alter keyspace statements causes NPE (CASSANDRA-9565)
 * Expose some internals of SelectStatement for inspection (CASSANDRA-9532)
 * ArrivalWindow should use primitives (CASSANDRA-9496)
 * Periodically submit background compaction tasks (CASSANDRA-9592)
 * Set HAS_MORE_PAGES flag to false when PagingState is null (CASSANDRA-9571)


2.2.0-rc1
 * Compressed commit log should measure compressed space used (CASSANDRA-9095)
 * Fix comparison bug in CassandraRoleManager#collectRoles (CASSANDRA-9551)
 * Add tinyint,smallint,time,date support for UDFs (CASSANDRA-9400)
 * Deprecates SSTableSimpleWriter and SSTableSimpleUnsortedWriter (CASSANDRA-9546)
 * Empty INITCOND treated as null in aggregate (CASSANDRA-9457)
 * Remove use of Cell in Thrift MapReduce classes (CASSANDRA-8609)
 * Integrate pre-release Java Driver 2.2-rc1, custom build (CASSANDRA-9493)
 * Clean up gossiper logic for old versions (CASSANDRA-9370)
 * Fix custom payload coding/decoding to match the spec (CASSANDRA-9515)
 * ant test-all results incomplete when parsed (CASSANDRA-9463)
 * Disallow frozen<> types in function arguments and return types for
   clarity (CASSANDRA-9411)
 * Static Analysis to warn on unsafe use of Autocloseable instances (CASSANDRA-9431)
 * Update commitlog archiving examples now that commitlog segments are
   not recycled (CASSANDRA-9350)
 * Extend Transactional API to sstable lifecycle management (CASSANDRA-8568)
 * (cqlsh) Add support for native protocol 4 (CASSANDRA-9399)
 * Ensure that UDF and UDAs are keyspace-isolated (CASSANDRA-9409)
 * Revert CASSANDRA-7807 (tracing completion client notifications) (CASSANDRA-9429)
 * Add ability to stop compaction by ID (CASSANDRA-7207)
 * Let CassandraVersion handle SNAPSHOT version (CASSANDRA-9438)
Merged from 2.1:
 * (cqlsh) Fix using COPY through SOURCE or -f (CASSANDRA-9083)
 * Fix occasional lack of `system` keyspace in schema tables (CASSANDRA-8487)
 * Use ProtocolError code instead of ServerError code for native protocol
   error responses to unsupported protocol versions (CASSANDRA-9451)
 * Default commitlog_sync_batch_window_in_ms changed to 2ms (CASSANDRA-9504)
 * Fix empty partition assertion in unsorted sstable writing tools (CASSANDRA-9071)
 * Ensure truncate without snapshot cannot produce corrupt responses (CASSANDRA-9388) 
 * Consistent error message when a table mixes counter and non-counter
   columns (CASSANDRA-9492)
 * Avoid getting unreadable keys during anticompaction (CASSANDRA-9508)
 * (cqlsh) Better float precision by default (CASSANDRA-9224)
 * Improve estimated row count (CASSANDRA-9107)
 * Optimize range tombstone memory footprint (CASSANDRA-8603)
 * Use configured gcgs in anticompaction (CASSANDRA-9397)
Merged from 2.0:
 * Don't accumulate more range than necessary in RangeTombstone.Tracker (CASSANDRA-9486)
 * Add broadcast and rpc addresses to system.local (CASSANDRA-9436)
 * Always mark sstable suspect when corrupted (CASSANDRA-9478)
 * Add database users and permissions to CQL3 documentation (CASSANDRA-7558)
 * Allow JVM_OPTS to be passed to standalone tools (CASSANDRA-5969)
 * Fix bad condition in RangeTombstoneList (CASSANDRA-9485)
 * Fix potential StackOverflow when setting CrcCheckChance over JMX (CASSANDRA-9488)
 * Fix null static columns in pages after the first, paged reversed
   queries (CASSANDRA-8502)
 * Fix counting cache serialization in request metrics (CASSANDRA-9466)
 * Add option not to validate atoms during scrub (CASSANDRA-9406)


2.2.0-beta1
 * Introduce Transactional API for internal state changes (CASSANDRA-8984)
 * Add a flag in cassandra.yaml to enable UDFs (CASSANDRA-9404)
 * Better support of null for UDF (CASSANDRA-8374)
 * Use ecj instead of javassist for UDFs (CASSANDRA-8241)
 * faster async logback configuration for tests (CASSANDRA-9376)
 * Add `smallint` and `tinyint` data types (CASSANDRA-8951)
 * Avoid thrift schema creation when native driver is used in stress tool (CASSANDRA-9374)
 * Make Functions.declared thread-safe
 * Add client warnings to native protocol v4 (CASSANDRA-8930)
 * Allow roles cache to be invalidated (CASSANDRA-8967)
 * Upgrade Snappy (CASSANDRA-9063)
 * Don't start Thrift rpc by default (CASSANDRA-9319)
 * Only stream from unrepaired sstables with incremental repair (CASSANDRA-8267)
 * Aggregate UDFs allow SFUNC return type to differ from STYPE if FFUNC specified (CASSANDRA-9321)
 * Remove Thrift dependencies in bundled tools (CASSANDRA-8358)
 * Disable memory mapping of hsperfdata file for JVM statistics (CASSANDRA-9242)
 * Add pre-startup checks to detect potential incompatibilities (CASSANDRA-8049)
 * Distinguish between null and unset in protocol v4 (CASSANDRA-7304)
 * Add user/role permissions for user-defined functions (CASSANDRA-7557)
 * Allow cassandra config to be updated to restart daemon without unloading classes (CASSANDRA-9046)
 * Don't initialize compaction writer before checking if iter is empty (CASSANDRA-9117)
 * Don't execute any functions at prepare-time (CASSANDRA-9037)
 * Share file handles between all instances of a SegmentedFile (CASSANDRA-8893)
 * Make it possible to major compact LCS (CASSANDRA-7272)
 * Make FunctionExecutionException extend RequestExecutionException
   (CASSANDRA-9055)
 * Add support for SELECT JSON, INSERT JSON syntax and new toJson(), fromJson()
   functions (CASSANDRA-7970)
 * Optimise max purgeable timestamp calculation in compaction (CASSANDRA-8920)
 * Constrain internode message buffer sizes, and improve IO class hierarchy (CASSANDRA-8670) 
 * New tool added to validate all sstables in a node (CASSANDRA-5791)
 * Push notification when tracing completes for an operation (CASSANDRA-7807)
 * Delay "node up" and "node added" notifications until native protocol server is started (CASSANDRA-8236)
 * Compressed Commit Log (CASSANDRA-6809)
 * Optimise IntervalTree (CASSANDRA-8988)
 * Add a key-value payload for third party usage (CASSANDRA-8553, 9212)
 * Bump metrics-reporter-config dependency for metrics 3.0 (CASSANDRA-8149)
 * Partition intra-cluster message streams by size, not type (CASSANDRA-8789)
 * Add WriteFailureException to native protocol, notify coordinator of
   write failures (CASSANDRA-8592)
 * Convert SequentialWriter to nio (CASSANDRA-8709)
 * Add role based access control (CASSANDRA-7653, 8650, 7216, 8760, 8849, 8761, 8850)
 * Record client ip address in tracing sessions (CASSANDRA-8162)
 * Indicate partition key columns in response metadata for prepared
   statements (CASSANDRA-7660)
 * Merge UUIDType and TimeUUIDType parse logic (CASSANDRA-8759)
 * Avoid memory allocation when searching index summary (CASSANDRA-8793)
 * Optimise (Time)?UUIDType Comparisons (CASSANDRA-8730)
 * Make CRC32Ex into a separate maven dependency (CASSANDRA-8836)
 * Use preloaded jemalloc w/ Unsafe (CASSANDRA-8714, 9197)
 * Avoid accessing partitioner through StorageProxy (CASSANDRA-8244, 8268)
 * Upgrade Metrics library and remove depricated metrics (CASSANDRA-5657)
 * Serializing Row cache alternative, fully off heap (CASSANDRA-7438)
 * Duplicate rows returned when in clause has repeated values (CASSANDRA-6707)
 * Make CassandraException unchecked, extend RuntimeException (CASSANDRA-8560)
 * Support direct buffer decompression for reads (CASSANDRA-8464)
 * DirectByteBuffer compatible LZ4 methods (CASSANDRA-7039)
 * Group sstables for anticompaction correctly (CASSANDRA-8578)
 * Add ReadFailureException to native protocol, respond
   immediately when replicas encounter errors while handling
   a read request (CASSANDRA-7886)
 * Switch CommitLogSegment from RandomAccessFile to nio (CASSANDRA-8308)
 * Allow mixing token and partition key restrictions (CASSANDRA-7016)
 * Support index key/value entries on map collections (CASSANDRA-8473)
 * Modernize schema tables (CASSANDRA-8261)
 * Support for user-defined aggregation functions (CASSANDRA-8053)
 * Fix NPE in SelectStatement with empty IN values (CASSANDRA-8419)
 * Refactor SelectStatement, return IN results in natural order instead
   of IN value list order and ignore duplicate values in partition key IN restrictions (CASSANDRA-7981)
 * Support UDTs, tuples, and collections in user-defined
   functions (CASSANDRA-7563)
 * Fix aggregate fn results on empty selection, result column name,
   and cqlsh parsing (CASSANDRA-8229)
 * Mark sstables as repaired after full repair (CASSANDRA-7586)
 * Extend Descriptor to include a format value and refactor reader/writer
   APIs (CASSANDRA-7443)
 * Integrate JMH for microbenchmarks (CASSANDRA-8151)
 * Keep sstable levels when bootstrapping (CASSANDRA-7460)
 * Add Sigar library and perform basic OS settings check on startup (CASSANDRA-7838)
 * Support for aggregation functions (CASSANDRA-4914)
 * Remove cassandra-cli (CASSANDRA-7920)
 * Accept dollar quoted strings in CQL (CASSANDRA-7769)
 * Make assassinate a first class command (CASSANDRA-7935)
 * Support IN clause on any partition key column (CASSANDRA-7855)
 * Support IN clause on any clustering column (CASSANDRA-4762)
 * Improve compaction logging (CASSANDRA-7818)
 * Remove YamlFileNetworkTopologySnitch (CASSANDRA-7917)
 * Do anticompaction in groups (CASSANDRA-6851)
 * Support user-defined functions (CASSANDRA-7395, 7526, 7562, 7740, 7781, 7929,
   7924, 7812, 8063, 7813, 7708)
 * Permit configurable timestamps with cassandra-stress (CASSANDRA-7416)
 * Move sstable RandomAccessReader to nio2, which allows using the
   FILE_SHARE_DELETE flag on Windows (CASSANDRA-4050)
 * Remove CQL2 (CASSANDRA-5918)
 * Optimize fetching multiple cells by name (CASSANDRA-6933)
 * Allow compilation in java 8 (CASSANDRA-7028)
 * Make incremental repair default (CASSANDRA-7250)
 * Enable code coverage thru JaCoCo (CASSANDRA-7226)
 * Switch external naming of 'column families' to 'tables' (CASSANDRA-4369) 
 * Shorten SSTable path (CASSANDRA-6962)
 * Use unsafe mutations for most unit tests (CASSANDRA-6969)
 * Fix race condition during calculation of pending ranges (CASSANDRA-7390)
 * Fail on very large batch sizes (CASSANDRA-8011)
 * Improve concurrency of repair (CASSANDRA-6455, 8208, 9145)
 * Select optimal CRC32 implementation at runtime (CASSANDRA-8614)
 * Evaluate MurmurHash of Token once per query (CASSANDRA-7096)
 * Generalize progress reporting (CASSANDRA-8901)
 * Resumable bootstrap streaming (CASSANDRA-8838, CASSANDRA-8942)
 * Allow scrub for secondary index (CASSANDRA-5174)
 * Save repair data to system table (CASSANDRA-5839)
 * fix nodetool names that reference column families (CASSANDRA-8872)
 Merged from 2.1:
 * Warn on misuse of unlogged batches (CASSANDRA-9282)
 * Failure detector detects and ignores local pauses (CASSANDRA-9183)
 * Add utility class to support for rate limiting a given log statement (CASSANDRA-9029)
 * Add missing consistency levels to cassandra-stess (CASSANDRA-9361)
 * Fix commitlog getCompletedTasks to not increment (CASSANDRA-9339)
 * Fix for harmless exceptions logged as ERROR (CASSANDRA-8564)
 * Delete processed sstables in sstablesplit/sstableupgrade (CASSANDRA-8606)
 * Improve sstable exclusion from partition tombstones (CASSANDRA-9298)
 * Validate the indexed column rather than the cell's contents for 2i (CASSANDRA-9057)
 * Add support for top-k custom 2i queries (CASSANDRA-8717)
 * Fix error when dropping table during compaction (CASSANDRA-9251)
 * cassandra-stress supports validation operations over user profiles (CASSANDRA-8773)
 * Add support for rate limiting log messages (CASSANDRA-9029)
 * Log the partition key with tombstone warnings (CASSANDRA-8561)
 * Reduce runWithCompactionsDisabled poll interval to 1ms (CASSANDRA-9271)
 * Fix PITR commitlog replay (CASSANDRA-9195)
 * GCInspector logs very different times (CASSANDRA-9124)
 * Fix deleting from an empty list (CASSANDRA-9198)
 * Update tuple and collection types that use a user-defined type when that UDT
   is modified (CASSANDRA-9148, CASSANDRA-9192)
 * Use higher timeout for prepair and snapshot in repair (CASSANDRA-9261)
 * Fix anticompaction blocking ANTI_ENTROPY stage (CASSANDRA-9151)
 * Repair waits for anticompaction to finish (CASSANDRA-9097)
 * Fix streaming not holding ref when stream error (CASSANDRA-9295)
 * Fix canonical view returning early opened SSTables (CASSANDRA-9396)
Merged from 2.0:
 * (cqlsh) Add LOGIN command to switch users (CASSANDRA-7212)
 * Clone SliceQueryFilter in AbstractReadCommand implementations (CASSANDRA-8940)
 * Push correct protocol notification for DROP INDEX (CASSANDRA-9310)
 * token-generator - generated tokens too long (CASSANDRA-9300)
 * Fix counting of tombstones for TombstoneOverwhelmingException (CASSANDRA-9299)
 * Fix ReconnectableSnitch reconnecting to peers during upgrade (CASSANDRA-6702)
 * Include keyspace and table name in error log for collections over the size
   limit (CASSANDRA-9286)
 * Avoid potential overlap in LCS with single-partition sstables (CASSANDRA-9322)
 * Log warning message when a table is queried before the schema has fully
   propagated (CASSANDRA-9136)
 * Overload SecondaryIndex#indexes to accept the column definition (CASSANDRA-9314)
 * (cqlsh) Add SERIAL and LOCAL_SERIAL consistency levels (CASSANDRA-8051)
 * Fix index selection during rebuild with certain table layouts (CASSANDRA-9281)
 * Fix partition-level-delete-only workload accounting (CASSANDRA-9194)
 * Allow scrub to handle corrupted compressed chunks (CASSANDRA-9140)
 * Fix assertion error when resetlocalschema is run during repair (CASSANDRA-9249)
 * Disable single sstable tombstone compactions for DTCS by default (CASSANDRA-9234)
 * IncomingTcpConnection thread is not named (CASSANDRA-9262)
 * Close incoming connections when MessagingService is stopped (CASSANDRA-9238)
 * Fix streaming hang when retrying (CASSANDRA-9132)


2.1.5
 * Re-add deprecated cold_reads_to_omit param for backwards compat (CASSANDRA-9203)
 * Make anticompaction visible in compactionstats (CASSANDRA-9098)
 * Improve nodetool getendpoints documentation about the partition
   key parameter (CASSANDRA-6458)
 * Don't check other keyspaces for schema changes when an user-defined
   type is altered (CASSANDRA-9187)
 * Add generate-idea-files target to build.xml (CASSANDRA-9123)
 * Allow takeColumnFamilySnapshot to take a list of tables (CASSANDRA-8348)
 * Limit major sstable operations to their canonical representation (CASSANDRA-8669)
 * cqlsh: Add tests for INSERT and UPDATE tab completion (CASSANDRA-9125)
 * cqlsh: quote column names when needed in COPY FROM inserts (CASSANDRA-9080)
 * Do not load read meter for offline operations (CASSANDRA-9082)
 * cqlsh: Make CompositeType data readable (CASSANDRA-8919)
 * cqlsh: Fix display of triggers (CASSANDRA-9081)
 * Fix NullPointerException when deleting or setting an element by index on
   a null list collection (CASSANDRA-9077)
 * Buffer bloom filter serialization (CASSANDRA-9066)
 * Fix anti-compaction target bloom filter size (CASSANDRA-9060)
 * Make FROZEN and TUPLE unreserved keywords in CQL (CASSANDRA-9047)
 * Prevent AssertionError from SizeEstimatesRecorder (CASSANDRA-9034)
 * Avoid overwriting index summaries for sstables with an older format that
   does not support downsampling; rebuild summaries on startup when this
   is detected (CASSANDRA-8993)
 * Fix potential data loss in CompressedSequentialWriter (CASSANDRA-8949)
 * Make PasswordAuthenticator number of hashing rounds configurable (CASSANDRA-8085)
 * Fix AssertionError when binding nested collections in DELETE (CASSANDRA-8900)
 * Check for overlap with non-early sstables in LCS (CASSANDRA-8739)
 * Only calculate max purgable timestamp if we have to (CASSANDRA-8914)
 * (cqlsh) Greatly improve performance of COPY FROM (CASSANDRA-8225)
 * IndexSummary effectiveIndexInterval is now a guideline, not a rule (CASSANDRA-8993)
 * Use correct bounds for page cache eviction of compressed files (CASSANDRA-8746)
 * SSTableScanner enforces its bounds (CASSANDRA-8946)
 * Cleanup cell equality (CASSANDRA-8947)
 * Introduce intra-cluster message coalescing (CASSANDRA-8692)
 * DatabaseDescriptor throws NPE when rpc_interface is used (CASSANDRA-8839)
 * Don't check if an sstable is live for offline compactions (CASSANDRA-8841)
 * Don't set clientMode in SSTableLoader (CASSANDRA-8238)
 * Fix SSTableRewriter with disabled early open (CASSANDRA-8535)
 * Fix cassandra-stress so it respects the CL passed in user mode (CASSANDRA-8948)
 * Fix rare NPE in ColumnDefinition#hasIndexOption() (CASSANDRA-8786)
 * cassandra-stress reports per-operation statistics, plus misc (CASSANDRA-8769)
 * Add SimpleDate (cql date) and Time (cql time) types (CASSANDRA-7523)
 * Use long for key count in cfstats (CASSANDRA-8913)
 * Make SSTableRewriter.abort() more robust to failure (CASSANDRA-8832)
 * Remove cold_reads_to_omit from STCS (CASSANDRA-8860)
 * Make EstimatedHistogram#percentile() use ceil instead of floor (CASSANDRA-8883)
 * Fix top partitions reporting wrong cardinality (CASSANDRA-8834)
 * Fix rare NPE in KeyCacheSerializer (CASSANDRA-8067)
 * Pick sstables for validation as late as possible inc repairs (CASSANDRA-8366)
 * Fix commitlog getPendingTasks to not increment (CASSANDRA-8862)
 * Fix parallelism adjustment in range and secondary index queries
   when the first fetch does not satisfy the limit (CASSANDRA-8856)
 * Check if the filtered sstables is non-empty in STCS (CASSANDRA-8843)
 * Upgrade java-driver used for cassandra-stress (CASSANDRA-8842)
 * Fix CommitLog.forceRecycleAllSegments() memory access error (CASSANDRA-8812)
 * Improve assertions in Memory (CASSANDRA-8792)
 * Fix SSTableRewriter cleanup (CASSANDRA-8802)
 * Introduce SafeMemory for CompressionMetadata.Writer (CASSANDRA-8758)
 * 'nodetool info' prints exception against older node (CASSANDRA-8796)
 * Ensure SSTableReader.last corresponds exactly with the file end (CASSANDRA-8750)
 * Make SSTableWriter.openEarly more robust and obvious (CASSANDRA-8747)
 * Enforce SSTableReader.first/last (CASSANDRA-8744)
 * Cleanup SegmentedFile API (CASSANDRA-8749)
 * Avoid overlap with early compaction replacement (CASSANDRA-8683)
 * Safer Resource Management++ (CASSANDRA-8707)
 * Write partition size estimates into a system table (CASSANDRA-7688)
 * cqlsh: Fix keys() and full() collection indexes in DESCRIBE output
   (CASSANDRA-8154)
 * Show progress of streaming in nodetool netstats (CASSANDRA-8886)
 * IndexSummaryBuilder utilises offheap memory, and shares data between
   each IndexSummary opened from it (CASSANDRA-8757)
 * markCompacting only succeeds if the exact SSTableReader instances being 
   marked are in the live set (CASSANDRA-8689)
 * cassandra-stress support for varint (CASSANDRA-8882)
 * Fix Adler32 digest for compressed sstables (CASSANDRA-8778)
 * Add nodetool statushandoff/statusbackup (CASSANDRA-8912)
 * Use stdout for progress and stats in sstableloader (CASSANDRA-8982)
 * Correctly identify 2i datadir from older versions (CASSANDRA-9116)
Merged from 2.0:
 * Ignore gossip SYNs after shutdown (CASSANDRA-9238)
 * Avoid overflow when calculating max sstable size in LCS (CASSANDRA-9235)
 * Make sstable blacklisting work with compression (CASSANDRA-9138)
 * Do not attempt to rebuild indexes if no index accepts any column (CASSANDRA-9196)
 * Don't initiate snitch reconnection for dead states (CASSANDRA-7292)
 * Fix ArrayIndexOutOfBoundsException in CQLSSTableWriter (CASSANDRA-8978)
 * Add shutdown gossip state to prevent timeouts during rolling restarts (CASSANDRA-8336)
 * Fix running with java.net.preferIPv6Addresses=true (CASSANDRA-9137)
 * Fix failed bootstrap/replace attempts being persisted in system.peers (CASSANDRA-9180)
 * Flush system.IndexInfo after marking index built (CASSANDRA-9128)
 * Fix updates to min/max_compaction_threshold through cassandra-cli
   (CASSANDRA-8102)
 * Don't include tmp files when doing offline relevel (CASSANDRA-9088)
 * Use the proper CAS WriteType when finishing a previous round during Paxos
   preparation (CASSANDRA-8672)
 * Avoid race in cancelling compactions (CASSANDRA-9070)
 * More aggressive check for expired sstables in DTCS (CASSANDRA-8359)
 * Fix ignored index_interval change in ALTER TABLE statements (CASSANDRA-7976)
 * Do more aggressive compaction in old time windows in DTCS (CASSANDRA-8360)
 * java.lang.AssertionError when reading saved cache (CASSANDRA-8740)
 * "disk full" when running cleanup (CASSANDRA-9036)
 * Lower logging level from ERROR to DEBUG when a scheduled schema pull
   cannot be completed due to a node being down (CASSANDRA-9032)
 * Fix MOVED_NODE client event (CASSANDRA-8516)
 * Allow overriding MAX_OUTSTANDING_REPLAY_COUNT (CASSANDRA-7533)
 * Fix malformed JMX ObjectName containing IPv6 addresses (CASSANDRA-9027)
 * (cqlsh) Allow increasing CSV field size limit through
   cqlshrc config option (CASSANDRA-8934)
 * Stop logging range tombstones when exceeding the threshold
   (CASSANDRA-8559)
 * Fix NullPointerException when nodetool getendpoints is run
   against invalid keyspaces or tables (CASSANDRA-8950)
 * Allow specifying the tmp dir (CASSANDRA-7712)
 * Improve compaction estimated tasks estimation (CASSANDRA-8904)
 * Fix duplicate up/down messages sent to native clients (CASSANDRA-7816)
 * Expose commit log archive status via JMX (CASSANDRA-8734)
 * Provide better exceptions for invalid replication strategy parameters
   (CASSANDRA-8909)
 * Fix regression in mixed single and multi-column relation support for
   SELECT statements (CASSANDRA-8613)
 * Add ability to limit number of native connections (CASSANDRA-8086)
 * Fix CQLSSTableWriter throwing exception and spawning threads
   (CASSANDRA-8808)
 * Fix MT mismatch between empty and GC-able data (CASSANDRA-8979)
 * Fix incorrect validation when snapshotting single table (CASSANDRA-8056)
 * Add offline tool to relevel sstables (CASSANDRA-8301)
 * Preserve stream ID for more protocol errors (CASSANDRA-8848)
 * Fix combining token() function with multi-column relations on
   clustering columns (CASSANDRA-8797)
 * Make CFS.markReferenced() resistant to bad refcounting (CASSANDRA-8829)
 * Fix StreamTransferTask abort/complete bad refcounting (CASSANDRA-8815)
 * Fix AssertionError when querying a DESC clustering ordered
   table with ASC ordering and paging (CASSANDRA-8767)
 * AssertionError: "Memory was freed" when running cleanup (CASSANDRA-8716)
 * Make it possible to set max_sstable_age to fractional days (CASSANDRA-8406)
 * Fix some multi-column relations with indexes on some clustering
   columns (CASSANDRA-8275)
 * Fix memory leak in SSTableSimple*Writer and SSTableReader.validate()
   (CASSANDRA-8748)
 * Throw OOM if allocating memory fails to return a valid pointer (CASSANDRA-8726)
 * Fix SSTableSimpleUnsortedWriter ConcurrentModificationException (CASSANDRA-8619)
 * 'nodetool info' prints exception against older node (CASSANDRA-8796)
 * Ensure SSTableSimpleUnsortedWriter.close() terminates if
   disk writer has crashed (CASSANDRA-8807)


2.1.4
 * Bind JMX to localhost unless explicitly configured otherwise (CASSANDRA-9085)


2.1.3
 * Fix HSHA/offheap_objects corruption (CASSANDRA-8719)
 * Upgrade libthrift to 0.9.2 (CASSANDRA-8685)
 * Don't use the shared ref in sstableloader (CASSANDRA-8704)
 * Purge internal prepared statements if related tables or
   keyspaces are dropped (CASSANDRA-8693)
 * (cqlsh) Handle unicode BOM at start of files (CASSANDRA-8638)
 * Stop compactions before exiting offline tools (CASSANDRA-8623)
 * Update tools/stress/README.txt to match current behaviour (CASSANDRA-7933)
 * Fix schema from Thrift conversion with empty metadata (CASSANDRA-8695)
 * Safer Resource Management (CASSANDRA-7705)
 * Make sure we compact highly overlapping cold sstables with
   STCS (CASSANDRA-8635)
 * rpc_interface and listen_interface generate NPE on startup when specified
   interface doesn't exist (CASSANDRA-8677)
 * Fix ArrayIndexOutOfBoundsException in nodetool cfhistograms (CASSANDRA-8514)
 * Switch from yammer metrics for nodetool cf/proxy histograms (CASSANDRA-8662)
 * Make sure we don't add tmplink files to the compaction
   strategy (CASSANDRA-8580)
 * (cqlsh) Handle maps with blob keys (CASSANDRA-8372)
 * (cqlsh) Handle DynamicCompositeType schemas correctly (CASSANDRA-8563)
 * Duplicate rows returned when in clause has repeated values (CASSANDRA-6706)
 * Add tooling to detect hot partitions (CASSANDRA-7974)
 * Fix cassandra-stress user-mode truncation of partition generation (CASSANDRA-8608)
 * Only stream from unrepaired sstables during inc repair (CASSANDRA-8267)
 * Don't allow starting multiple inc repairs on the same sstables (CASSANDRA-8316)
 * Invalidate prepared BATCH statements when related tables
   or keyspaces are dropped (CASSANDRA-8652)
 * Fix missing results in secondary index queries on collections
   with ALLOW FILTERING (CASSANDRA-8421)
 * Expose EstimatedHistogram metrics for range slices (CASSANDRA-8627)
 * (cqlsh) Escape clqshrc passwords properly (CASSANDRA-8618)
 * Fix NPE when passing wrong argument in ALTER TABLE statement (CASSANDRA-8355)
 * Pig: Refactor and deprecate CqlStorage (CASSANDRA-8599)
 * Don't reuse the same cleanup strategy for all sstables (CASSANDRA-8537)
 * Fix case-sensitivity of index name on CREATE and DROP INDEX
   statements (CASSANDRA-8365)
 * Better detection/logging for corruption in compressed sstables (CASSANDRA-8192)
 * Use the correct repairedAt value when closing writer (CASSANDRA-8570)
 * (cqlsh) Handle a schema mismatch being detected on startup (CASSANDRA-8512)
 * Properly calculate expected write size during compaction (CASSANDRA-8532)
 * Invalidate affected prepared statements when a table's columns
   are altered (CASSANDRA-7910)
 * Stress - user defined writes should populate sequentally (CASSANDRA-8524)
 * Fix regression in SSTableRewriter causing some rows to become unreadable 
   during compaction (CASSANDRA-8429)
 * Run major compactions for repaired/unrepaired in parallel (CASSANDRA-8510)
 * (cqlsh) Fix compression options in DESCRIBE TABLE output when compression
   is disabled (CASSANDRA-8288)
 * (cqlsh) Fix DESCRIBE output after keyspaces are altered (CASSANDRA-7623)
 * Make sure we set lastCompactedKey correctly (CASSANDRA-8463)
 * (cqlsh) Fix output of CONSISTENCY command (CASSANDRA-8507)
 * (cqlsh) Fixed the handling of LIST statements (CASSANDRA-8370)
 * Make sstablescrub check leveled manifest again (CASSANDRA-8432)
 * Check first/last keys in sstable when giving out positions (CASSANDRA-8458)
 * Disable mmap on Windows (CASSANDRA-6993)
 * Add missing ConsistencyLevels to cassandra-stress (CASSANDRA-8253)
 * Add auth support to cassandra-stress (CASSANDRA-7985)
 * Fix ArrayIndexOutOfBoundsException when generating error message
   for some CQL syntax errors (CASSANDRA-8455)
 * Scale memtable slab allocation logarithmically (CASSANDRA-7882)
 * cassandra-stress simultaneous inserts over same seed (CASSANDRA-7964)
 * Reduce cassandra-stress sampling memory requirements (CASSANDRA-7926)
 * Ensure memtable flush cannot expire commit log entries from its future (CASSANDRA-8383)
 * Make read "defrag" async to reclaim memtables (CASSANDRA-8459)
 * Remove tmplink files for offline compactions (CASSANDRA-8321)
 * Reduce maxHintsInProgress (CASSANDRA-8415)
 * BTree updates may call provided update function twice (CASSANDRA-8018)
 * Release sstable references after anticompaction (CASSANDRA-8386)
 * Handle abort() in SSTableRewriter properly (CASSANDRA-8320)
 * Centralize shared executors (CASSANDRA-8055)
 * Fix filtering for CONTAINS (KEY) relations on frozen collection
   clustering columns when the query is restricted to a single
   partition (CASSANDRA-8203)
 * Do more aggressive entire-sstable TTL expiry checks (CASSANDRA-8243)
 * Add more log info if readMeter is null (CASSANDRA-8238)
 * add check of the system wall clock time at startup (CASSANDRA-8305)
 * Support for frozen collections (CASSANDRA-7859)
 * Fix overflow on histogram computation (CASSANDRA-8028)
 * Have paxos reuse the timestamp generation of normal queries (CASSANDRA-7801)
 * Fix incremental repair not remove parent session on remote (CASSANDRA-8291)
 * Improve JBOD disk utilization (CASSANDRA-7386)
 * Log failed host when preparing incremental repair (CASSANDRA-8228)
 * Force config client mode in CQLSSTableWriter (CASSANDRA-8281)
 * Fix sstableupgrade throws exception (CASSANDRA-8688)
 * Fix hang when repairing empty keyspace (CASSANDRA-8694)
Merged from 2.0:
 * Fix IllegalArgumentException in dynamic snitch (CASSANDRA-8448)
 * Add support for UPDATE ... IF EXISTS (CASSANDRA-8610)
 * Fix reversal of list prepends (CASSANDRA-8733)
 * Prevent non-zero default_time_to_live on tables with counters
   (CASSANDRA-8678)
 * Fix SSTableSimpleUnsortedWriter ConcurrentModificationException
   (CASSANDRA-8619)
 * Round up time deltas lower than 1ms in BulkLoader (CASSANDRA-8645)
 * Add batch remove iterator to ABSC (CASSANDRA-8414, 8666)
 * Round up time deltas lower than 1ms in BulkLoader (CASSANDRA-8645)
 * Fix isClientMode check in Keyspace (CASSANDRA-8687)
 * Use more efficient slice size for querying internal secondary
   index tables (CASSANDRA-8550)
 * Fix potentially returning deleted rows with range tombstone (CASSANDRA-8558)
 * Check for available disk space before starting a compaction (CASSANDRA-8562)
 * Fix DISTINCT queries with LIMITs or paging when some partitions
   contain only tombstones (CASSANDRA-8490)
 * Introduce background cache refreshing to permissions cache
   (CASSANDRA-8194)
 * Fix race condition in StreamTransferTask that could lead to
   infinite loops and premature sstable deletion (CASSANDRA-7704)
 * Add an extra version check to MigrationTask (CASSANDRA-8462)
 * Ensure SSTableWriter cleans up properly after failure (CASSANDRA-8499)
 * Increase bf true positive count on key cache hit (CASSANDRA-8525)
 * Move MeteredFlusher to its own thread (CASSANDRA-8485)
 * Fix non-distinct results in DISTNCT queries on static columns when
   paging is enabled (CASSANDRA-8087)
 * Move all hints related tasks to hints internal executor (CASSANDRA-8285)
 * Fix paging for multi-partition IN queries (CASSANDRA-8408)
 * Fix MOVED_NODE topology event never being emitted when a node
   moves its token (CASSANDRA-8373)
 * Fix validation of indexes in COMPACT tables (CASSANDRA-8156)
 * Avoid StackOverflowError when a large list of IN values
   is used for a clustering column (CASSANDRA-8410)
 * Fix NPE when writetime() or ttl() calls are wrapped by
   another function call (CASSANDRA-8451)
 * Fix NPE after dropping a keyspace (CASSANDRA-8332)
 * Fix error message on read repair timeouts (CASSANDRA-7947)
 * Default DTCS base_time_seconds changed to 60 (CASSANDRA-8417)
 * Refuse Paxos operation with more than one pending endpoint (CASSANDRA-8346, 8640)
 * Throw correct exception when trying to bind a keyspace or table
   name (CASSANDRA-6952)
 * Make HHOM.compact synchronized (CASSANDRA-8416)
 * cancel latency-sampling task when CF is dropped (CASSANDRA-8401)
 * don't block SocketThread for MessagingService (CASSANDRA-8188)
 * Increase quarantine delay on replacement (CASSANDRA-8260)
 * Expose off-heap memory usage stats (CASSANDRA-7897)
 * Ignore Paxos commits for truncated tables (CASSANDRA-7538)
 * Validate size of indexed column values (CASSANDRA-8280)
 * Make LCS split compaction results over all data directories (CASSANDRA-8329)
 * Fix some failing queries that use multi-column relations
   on COMPACT STORAGE tables (CASSANDRA-8264)
 * Fix InvalidRequestException with ORDER BY (CASSANDRA-8286)
 * Disable SSLv3 for POODLE (CASSANDRA-8265)
 * Fix millisecond timestamps in Tracing (CASSANDRA-8297)
 * Include keyspace name in error message when there are insufficient
   live nodes to stream from (CASSANDRA-8221)
 * Avoid overlap in L1 when L0 contains many nonoverlapping
   sstables (CASSANDRA-8211)
 * Improve PropertyFileSnitch logging (CASSANDRA-8183)
 * Add DC-aware sequential repair (CASSANDRA-8193)
 * Use live sstables in snapshot repair if possible (CASSANDRA-8312)
 * Fix hints serialized size calculation (CASSANDRA-8587)


2.1.2
 * (cqlsh) parse_for_table_meta errors out on queries with undefined
   grammars (CASSANDRA-8262)
 * (cqlsh) Fix SELECT ... TOKEN() function broken in C* 2.1.1 (CASSANDRA-8258)
 * Fix Cassandra crash when running on JDK8 update 40 (CASSANDRA-8209)
 * Optimize partitioner tokens (CASSANDRA-8230)
 * Improve compaction of repaired/unrepaired sstables (CASSANDRA-8004)
 * Make cache serializers pluggable (CASSANDRA-8096)
 * Fix issues with CONTAINS (KEY) queries on secondary indexes
   (CASSANDRA-8147)
 * Fix read-rate tracking of sstables for some queries (CASSANDRA-8239)
 * Fix default timestamp in QueryOptions (CASSANDRA-8246)
 * Set socket timeout when reading remote version (CASSANDRA-8188)
 * Refactor how we track live size (CASSANDRA-7852)
 * Make sure unfinished compaction files are removed (CASSANDRA-8124)
 * Fix shutdown when run as Windows service (CASSANDRA-8136)
 * Fix DESCRIBE TABLE with custom indexes (CASSANDRA-8031)
 * Fix race in RecoveryManagerTest (CASSANDRA-8176)
 * Avoid IllegalArgumentException while sorting sstables in
   IndexSummaryManager (CASSANDRA-8182)
 * Shutdown JVM on file descriptor exhaustion (CASSANDRA-7579)
 * Add 'die' policy for commit log and disk failure (CASSANDRA-7927)
 * Fix installing as service on Windows (CASSANDRA-8115)
 * Fix CREATE TABLE for CQL2 (CASSANDRA-8144)
 * Avoid boxing in ColumnStats min/max trackers (CASSANDRA-8109)
Merged from 2.0:
 * Correctly handle non-text column names in cql3 (CASSANDRA-8178)
 * Fix deletion for indexes on primary key columns (CASSANDRA-8206)
 * Add 'nodetool statusgossip' (CASSANDRA-8125)
 * Improve client notification that nodes are ready for requests (CASSANDRA-7510)
 * Handle negative timestamp in writetime method (CASSANDRA-8139)
 * Pig: Remove errant LIMIT clause in CqlNativeStorage (CASSANDRA-8166)
 * Throw ConfigurationException when hsha is used with the default
   rpc_max_threads setting of 'unlimited' (CASSANDRA-8116)
 * Allow concurrent writing of the same table in the same JVM using
   CQLSSTableWriter (CASSANDRA-7463)
 * Fix totalDiskSpaceUsed calculation (CASSANDRA-8205)


2.1.1
 * Fix spin loop in AtomicSortedColumns (CASSANDRA-7546)
 * Dont notify when replacing tmplink files (CASSANDRA-8157)
 * Fix validation with multiple CONTAINS clause (CASSANDRA-8131)
 * Fix validation of collections in TriggerExecutor (CASSANDRA-8146)
 * Fix IllegalArgumentException when a list of IN values containing tuples
   is passed as a single arg to a prepared statement with the v1 or v2
   protocol (CASSANDRA-8062)
 * Fix ClassCastException in DISTINCT query on static columns with
   query paging (CASSANDRA-8108)
 * Fix NPE on null nested UDT inside a set (CASSANDRA-8105)
 * Fix exception when querying secondary index on set items or map keys
   when some clustering columns are specified (CASSANDRA-8073)
 * Send proper error response when there is an error during native
   protocol message decode (CASSANDRA-8118)
 * Gossip should ignore generation numbers too far in the future (CASSANDRA-8113)
 * Fix NPE when creating a table with frozen sets, lists (CASSANDRA-8104)
 * Fix high memory use due to tracking reads on incrementally opened sstable
   readers (CASSANDRA-8066)
 * Fix EXECUTE request with skipMetadata=false returning no metadata
   (CASSANDRA-8054)
 * Allow concurrent use of CQLBulkOutputFormat (CASSANDRA-7776)
 * Shutdown JVM on OOM (CASSANDRA-7507)
 * Upgrade netty version and enable epoll event loop (CASSANDRA-7761)
 * Don't duplicate sstables smaller than split size when using
   the sstablesplitter tool (CASSANDRA-7616)
 * Avoid re-parsing already prepared statements (CASSANDRA-7923)
 * Fix some Thrift slice deletions and updates of COMPACT STORAGE
   tables with some clustering columns omitted (CASSANDRA-7990)
 * Fix filtering for CONTAINS on sets (CASSANDRA-8033)
 * Properly track added size (CASSANDRA-7239)
 * Allow compilation in java 8 (CASSANDRA-7208)
 * Fix Assertion error on RangeTombstoneList diff (CASSANDRA-8013)
 * Release references to overlapping sstables during compaction (CASSANDRA-7819)
 * Send notification when opening compaction results early (CASSANDRA-8034)
 * Make native server start block until properly bound (CASSANDRA-7885)
 * (cqlsh) Fix IPv6 support (CASSANDRA-7988)
 * Ignore fat clients when checking for endpoint collision (CASSANDRA-7939)
 * Make sstablerepairedset take a list of files (CASSANDRA-7995)
 * (cqlsh) Tab completeion for indexes on map keys (CASSANDRA-7972)
 * (cqlsh) Fix UDT field selection in select clause (CASSANDRA-7891)
 * Fix resource leak in event of corrupt sstable
 * (cqlsh) Add command line option for cqlshrc file path (CASSANDRA-7131)
 * Provide visibility into prepared statements churn (CASSANDRA-7921, CASSANDRA-7930)
 * Invalidate prepared statements when their keyspace or table is
   dropped (CASSANDRA-7566)
 * cassandra-stress: fix support for NetworkTopologyStrategy (CASSANDRA-7945)
 * Fix saving caches when a table is dropped (CASSANDRA-7784)
 * Add better error checking of new stress profile (CASSANDRA-7716)
 * Use ThreadLocalRandom and remove FBUtilities.threadLocalRandom (CASSANDRA-7934)
 * Prevent operator mistakes due to simultaneous bootstrap (CASSANDRA-7069)
 * cassandra-stress supports whitelist mode for node config (CASSANDRA-7658)
 * GCInspector more closely tracks GC; cassandra-stress and nodetool report it (CASSANDRA-7916)
 * nodetool won't output bogus ownership info without a keyspace (CASSANDRA-7173)
 * Add human readable option to nodetool commands (CASSANDRA-5433)
 * Don't try to set repairedAt on old sstables (CASSANDRA-7913)
 * Add metrics for tracking PreparedStatement use (CASSANDRA-7719)
 * (cqlsh) tab-completion for triggers (CASSANDRA-7824)
 * (cqlsh) Support for query paging (CASSANDRA-7514)
 * (cqlsh) Show progress of COPY operations (CASSANDRA-7789)
 * Add syntax to remove multiple elements from a map (CASSANDRA-6599)
 * Support non-equals conditions in lightweight transactions (CASSANDRA-6839)
 * Add IF [NOT] EXISTS to create/drop triggers (CASSANDRA-7606)
 * (cqlsh) Display the current logged-in user (CASSANDRA-7785)
 * (cqlsh) Don't ignore CTRL-C during COPY FROM execution (CASSANDRA-7815)
 * (cqlsh) Order UDTs according to cross-type dependencies in DESCRIBE
   output (CASSANDRA-7659)
 * (cqlsh) Fix handling of CAS statement results (CASSANDRA-7671)
 * (cqlsh) COPY TO/FROM improvements (CASSANDRA-7405)
 * Support list index operations with conditions (CASSANDRA-7499)
 * Add max live/tombstoned cells to nodetool cfstats output (CASSANDRA-7731)
 * Validate IPv6 wildcard addresses properly (CASSANDRA-7680)
 * (cqlsh) Error when tracing query (CASSANDRA-7613)
 * Avoid IOOBE when building SyntaxError message snippet (CASSANDRA-7569)
 * SSTableExport uses correct validator to create string representation of partition
   keys (CASSANDRA-7498)
 * Avoid NPEs when receiving type changes for an unknown keyspace (CASSANDRA-7689)
 * Add support for custom 2i validation (CASSANDRA-7575)
 * Pig support for hadoop CqlInputFormat (CASSANDRA-6454)
 * Add duration mode to cassandra-stress (CASSANDRA-7468)
 * Add listen_interface and rpc_interface options (CASSANDRA-7417)
 * Improve schema merge performance (CASSANDRA-7444)
 * Adjust MT depth based on # of partition validating (CASSANDRA-5263)
 * Optimise NativeCell comparisons (CASSANDRA-6755)
 * Configurable client timeout for cqlsh (CASSANDRA-7516)
 * Include snippet of CQL query near syntax error in messages (CASSANDRA-7111)
 * Make repair -pr work with -local (CASSANDRA-7450)
 * Fix error in sstableloader with -cph > 1 (CASSANDRA-8007)
 * Fix snapshot repair error on indexed tables (CASSANDRA-8020)
 * Do not exit nodetool repair when receiving JMX NOTIF_LOST (CASSANDRA-7909)
 * Stream to private IP when available (CASSANDRA-8084)
Merged from 2.0:
 * Reject conditions on DELETE unless full PK is given (CASSANDRA-6430)
 * Properly reject the token function DELETE (CASSANDRA-7747)
 * Force batchlog replay before decommissioning a node (CASSANDRA-7446)
 * Fix hint replay with many accumulated expired hints (CASSANDRA-6998)
 * Fix duplicate results in DISTINCT queries on static columns with query
   paging (CASSANDRA-8108)
 * Add DateTieredCompactionStrategy (CASSANDRA-6602)
 * Properly validate ascii and utf8 string literals in CQL queries (CASSANDRA-8101)
 * (cqlsh) Fix autocompletion for alter keyspace (CASSANDRA-8021)
 * Create backup directories for commitlog archiving during startup (CASSANDRA-8111)
 * Reduce totalBlockFor() for LOCAL_* consistency levels (CASSANDRA-8058)
 * Fix merging schemas with re-dropped keyspaces (CASSANDRA-7256)
 * Fix counters in supercolumns during live upgrades from 1.2 (CASSANDRA-7188)
 * Notify DT subscribers when a column family is truncated (CASSANDRA-8088)
 * Add sanity check of $JAVA on startup (CASSANDRA-7676)
 * Schedule fat client schema pull on join (CASSANDRA-7993)
 * Don't reset nodes' versions when closing IncomingTcpConnections
   (CASSANDRA-7734)
 * Record the real messaging version in all cases in OutboundTcpConnection
   (CASSANDRA-8057)
 * SSL does not work in cassandra-cli (CASSANDRA-7899)
 * Fix potential exception when using ReversedType in DynamicCompositeType
   (CASSANDRA-7898)
 * Better validation of collection values (CASSANDRA-7833)
 * Track min/max timestamps correctly (CASSANDRA-7969)
 * Fix possible overflow while sorting CL segments for replay (CASSANDRA-7992)
 * Increase nodetool Xmx (CASSANDRA-7956)
 * Archive any commitlog segments present at startup (CASSANDRA-6904)
 * CrcCheckChance should adjust based on live CFMetadata not 
   sstable metadata (CASSANDRA-7978)
 * token() should only accept columns in the partitioning
   key order (CASSANDRA-6075)
 * Add method to invalidate permission cache via JMX (CASSANDRA-7977)
 * Allow propagating multiple gossip states atomically (CASSANDRA-6125)
 * Log exceptions related to unclean native protocol client disconnects
   at DEBUG or INFO (CASSANDRA-7849)
 * Allow permissions cache to be set via JMX (CASSANDRA-7698)
 * Include schema_triggers CF in readable system resources (CASSANDRA-7967)
 * Fix RowIndexEntry to report correct serializedSize (CASSANDRA-7948)
 * Make CQLSSTableWriter sync within partitions (CASSANDRA-7360)
 * Potentially use non-local replicas in CqlConfigHelper (CASSANDRA-7906)
 * Explicitly disallow mixing multi-column and single-column
   relations on clustering columns (CASSANDRA-7711)
 * Better error message when condition is set on PK column (CASSANDRA-7804)
 * Don't send schema change responses and events for no-op DDL
   statements (CASSANDRA-7600)
 * (Hadoop) fix cluster initialisation for a split fetching (CASSANDRA-7774)
 * Throw InvalidRequestException when queries contain relations on entire
   collection columns (CASSANDRA-7506)
 * (cqlsh) enable CTRL-R history search with libedit (CASSANDRA-7577)
 * (Hadoop) allow ACFRW to limit nodes to local DC (CASSANDRA-7252)
 * (cqlsh) cqlsh should automatically disable tracing when selecting
   from system_traces (CASSANDRA-7641)
 * (Hadoop) Add CqlOutputFormat (CASSANDRA-6927)
 * Don't depend on cassandra config for nodetool ring (CASSANDRA-7508)
 * (cqlsh) Fix failing cqlsh formatting tests (CASSANDRA-7703)
 * Fix IncompatibleClassChangeError from hadoop2 (CASSANDRA-7229)
 * Add 'nodetool sethintedhandoffthrottlekb' (CASSANDRA-7635)
 * (cqlsh) Add tab-completion for CREATE/DROP USER IF [NOT] EXISTS (CASSANDRA-7611)
 * Catch errors when the JVM pulls the rug out from GCInspector (CASSANDRA-5345)
 * cqlsh fails when version number parts are not int (CASSANDRA-7524)
 * Fix NPE when table dropped during streaming (CASSANDRA-7946)
 * Fix wrong progress when streaming uncompressed (CASSANDRA-7878)
 * Fix possible infinite loop in creating repair range (CASSANDRA-7983)
 * Fix unit in nodetool for streaming throughput (CASSANDRA-7375)
Merged from 1.2:
 * Don't index tombstones (CASSANDRA-7828)
 * Improve PasswordAuthenticator default super user setup (CASSANDRA-7788)


2.1.0
 * (cqlsh) Removed "ALTER TYPE <name> RENAME TO <name>" from tab-completion
   (CASSANDRA-7895)
 * Fixed IllegalStateException in anticompaction (CASSANDRA-7892)
 * cqlsh: DESCRIBE support for frozen UDTs, tuples (CASSANDRA-7863)
 * Avoid exposing internal classes over JMX (CASSANDRA-7879)
 * Add null check for keys when freezing collection (CASSANDRA-7869)
 * Improve stress workload realism (CASSANDRA-7519)
Merged from 2.0:
 * Configure system.paxos with LeveledCompactionStrategy (CASSANDRA-7753)
 * Fix ALTER clustering column type from DateType to TimestampType when
   using DESC clustering order (CASSANRDA-7797)
 * Throw EOFException if we run out of chunks in compressed datafile
   (CASSANDRA-7664)
 * Fix PRSI handling of CQL3 row markers for row cleanup (CASSANDRA-7787)
 * Fix dropping collection when it's the last regular column (CASSANDRA-7744)
 * Make StreamReceiveTask thread safe and gc friendly (CASSANDRA-7795)
 * Validate empty cell names from counter updates (CASSANDRA-7798)
Merged from 1.2:
 * Don't allow compacted sstables to be marked as compacting (CASSANDRA-7145)
 * Track expired tombstones (CASSANDRA-7810)


2.1.0-rc7
 * Add frozen keyword and require UDT to be frozen (CASSANDRA-7857)
 * Track added sstable size correctly (CASSANDRA-7239)
 * (cqlsh) Fix case insensitivity (CASSANDRA-7834)
 * Fix failure to stream ranges when moving (CASSANDRA-7836)
 * Correctly remove tmplink files (CASSANDRA-7803)
 * (cqlsh) Fix column name formatting for functions, CAS operations,
   and UDT field selections (CASSANDRA-7806)
 * (cqlsh) Fix COPY FROM handling of null/empty primary key
   values (CASSANDRA-7792)
 * Fix ordering of static cells (CASSANDRA-7763)
Merged from 2.0:
 * Forbid re-adding dropped counter columns (CASSANDRA-7831)
 * Fix CFMetaData#isThriftCompatible() for PK-only tables (CASSANDRA-7832)
 * Always reject inequality on the partition key without token()
   (CASSANDRA-7722)
 * Always send Paxos commit to all replicas (CASSANDRA-7479)
 * Make disruptor_thrift_server invocation pool configurable (CASSANDRA-7594)
 * Make repair no-op when RF=1 (CASSANDRA-7864)


2.1.0-rc6
 * Fix OOM issue from netty caching over time (CASSANDRA-7743)
 * json2sstable couldn't import JSON for CQL table (CASSANDRA-7477)
 * Invalidate all caches on table drop (CASSANDRA-7561)
 * Skip strict endpoint selection for ranges if RF == nodes (CASSANRA-7765)
 * Fix Thrift range filtering without 2ary index lookups (CASSANDRA-7741)
 * Add tracing entries about concurrent range requests (CASSANDRA-7599)
 * (cqlsh) Fix DESCRIBE for NTS keyspaces (CASSANDRA-7729)
 * Remove netty buffer ref-counting (CASSANDRA-7735)
 * Pass mutated cf to index updater for use by PRSI (CASSANDRA-7742)
 * Include stress yaml example in release and deb (CASSANDRA-7717)
 * workaround for netty issue causing corrupted data off the wire (CASSANDRA-7695)
 * cqlsh DESC CLUSTER fails retrieving ring information (CASSANDRA-7687)
 * Fix binding null values inside UDT (CASSANDRA-7685)
 * Fix UDT field selection with empty fields (CASSANDRA-7670)
 * Bogus deserialization of static cells from sstable (CASSANDRA-7684)
 * Fix NPE on compaction leftover cleanup for dropped table (CASSANDRA-7770)
Merged from 2.0:
 * Fix race condition in StreamTransferTask that could lead to
   infinite loops and premature sstable deletion (CASSANDRA-7704)
 * (cqlsh) Wait up to 10 sec for a tracing session (CASSANDRA-7222)
 * Fix NPE in FileCacheService.sizeInBytes (CASSANDRA-7756)
 * Remove duplicates from StorageService.getJoiningNodes (CASSANDRA-7478)
 * Clone token map outside of hot gossip loops (CASSANDRA-7758)
 * Fix MS expiring map timeout for Paxos messages (CASSANDRA-7752)
 * Do not flush on truncate if durable_writes is false (CASSANDRA-7750)
 * Give CRR a default input_cql Statement (CASSANDRA-7226)
 * Better error message when adding a collection with the same name
   than a previously dropped one (CASSANDRA-6276)
 * Fix validation when adding static columns (CASSANDRA-7730)
 * (Thrift) fix range deletion of supercolumns (CASSANDRA-7733)
 * Fix potential AssertionError in RangeTombstoneList (CASSANDRA-7700)
 * Validate arguments of blobAs* functions (CASSANDRA-7707)
 * Fix potential AssertionError with 2ndary indexes (CASSANDRA-6612)
 * Avoid logging CompactionInterrupted at ERROR (CASSANDRA-7694)
 * Minor leak in sstable2jon (CASSANDRA-7709)
 * Add cassandra.auto_bootstrap system property (CASSANDRA-7650)
 * Update java driver (for hadoop) (CASSANDRA-7618)
 * Remove CqlPagingRecordReader/CqlPagingInputFormat (CASSANDRA-7570)
 * Support connecting to ipv6 jmx with nodetool (CASSANDRA-7669)


2.1.0-rc5
 * Reject counters inside user types (CASSANDRA-7672)
 * Switch to notification-based GCInspector (CASSANDRA-7638)
 * (cqlsh) Handle nulls in UDTs and tuples correctly (CASSANDRA-7656)
 * Don't use strict consistency when replacing (CASSANDRA-7568)
 * Fix min/max cell name collection on 2.0 SSTables with range
   tombstones (CASSANDRA-7593)
 * Tolerate min/max cell names of different lengths (CASSANDRA-7651)
 * Filter cached results correctly (CASSANDRA-7636)
 * Fix tracing on the new SEPExecutor (CASSANDRA-7644)
 * Remove shuffle and taketoken (CASSANDRA-7601)
 * Clean up Windows batch scripts (CASSANDRA-7619)
 * Fix native protocol drop user type notification (CASSANDRA-7571)
 * Give read access to system.schema_usertypes to all authenticated users
   (CASSANDRA-7578)
 * (cqlsh) Fix cqlsh display when zero rows are returned (CASSANDRA-7580)
 * Get java version correctly when JAVA_TOOL_OPTIONS is set (CASSANDRA-7572)
 * Fix NPE when dropping index from non-existent keyspace, AssertionError when
   dropping non-existent index with IF EXISTS (CASSANDRA-7590)
 * Fix sstablelevelresetter hang (CASSANDRA-7614)
 * (cqlsh) Fix deserialization of blobs (CASSANDRA-7603)
 * Use "keyspace updated" schema change message for UDT changes in v1 and
   v2 protocols (CASSANDRA-7617)
 * Fix tracing of range slices and secondary index lookups that are local
   to the coordinator (CASSANDRA-7599)
 * Set -Dcassandra.storagedir for all tool shell scripts (CASSANDRA-7587)
 * Don't swap max/min col names when mutating sstable metadata (CASSANDRA-7596)
 * (cqlsh) Correctly handle paged result sets (CASSANDRA-7625)
 * (cqlsh) Improve waiting for a trace to complete (CASSANDRA-7626)
 * Fix tracing of concurrent range slices and 2ary index queries (CASSANDRA-7626)
 * Fix scrub against collection type (CASSANDRA-7665)
Merged from 2.0:
 * Set gc_grace_seconds to seven days for system schema tables (CASSANDRA-7668)
 * SimpleSeedProvider no longer caches seeds forever (CASSANDRA-7663)
 * Always flush on truncate (CASSANDRA-7511)
 * Fix ReversedType(DateType) mapping to native protocol (CASSANDRA-7576)
 * Always merge ranges owned by a single node (CASSANDRA-6930)
 * Track max/min timestamps for range tombstones (CASSANDRA-7647)
 * Fix NPE when listing saved caches dir (CASSANDRA-7632)


2.1.0-rc4
 * Fix word count hadoop example (CASSANDRA-7200)
 * Updated memtable_cleanup_threshold and memtable_flush_writers defaults 
   (CASSANDRA-7551)
 * (Windows) fix startup when WMI memory query fails (CASSANDRA-7505)
 * Anti-compaction proceeds if any part of the repair failed (CASSANDRA-7521)
 * Add missing table name to DROP INDEX responses and notifications (CASSANDRA-7539)
 * Bump CQL version to 3.2.0 and update CQL documentation (CASSANDRA-7527)
 * Fix configuration error message when running nodetool ring (CASSANDRA-7508)
 * Support conditional updates, tuple type, and the v3 protocol in cqlsh (CASSANDRA-7509)
 * Handle queries on multiple secondary index types (CASSANDRA-7525)
 * Fix cqlsh authentication with v3 native protocol (CASSANDRA-7564)
 * Fix NPE when unknown prepared statement ID is used (CASSANDRA-7454)
Merged from 2.0:
 * (Windows) force range-based repair to non-sequential mode (CASSANDRA-7541)
 * Fix range merging when DES scores are zero (CASSANDRA-7535)
 * Warn when SSL certificates have expired (CASSANDRA-7528)
 * Fix error when doing reversed queries with static columns (CASSANDRA-7490)
Merged from 1.2:
 * Set correct stream ID on responses when non-Exception Throwables
   are thrown while handling native protocol messages (CASSANDRA-7470)


2.1.0-rc3
 * Consider expiry when reconciling otherwise equal cells (CASSANDRA-7403)
 * Introduce CQL support for stress tool (CASSANDRA-6146)
 * Fix ClassCastException processing expired messages (CASSANDRA-7496)
 * Fix prepared marker for collections inside UDT (CASSANDRA-7472)
 * Remove left-over populate_io_cache_on_flush and replicate_on_write
   uses (CASSANDRA-7493)
 * (Windows) handle spaces in path names (CASSANDRA-7451)
 * Ensure writes have completed after dropping a table, before recycling
   commit log segments (CASSANDRA-7437)
 * Remove left-over rows_per_partition_to_cache (CASSANDRA-7493)
 * Fix error when CONTAINS is used with a bind marker (CASSANDRA-7502)
 * Properly reject unknown UDT field (CASSANDRA-7484)
Merged from 2.0:
 * Fix CC#collectTimeOrderedData() tombstone optimisations (CASSANDRA-7394)
 * Support DISTINCT for static columns and fix behaviour when DISTINC is
   not use (CASSANDRA-7305).
 * Workaround JVM NPE on JMX bind failure (CASSANDRA-7254)
 * Fix race in FileCacheService RemovalListener (CASSANDRA-7278)
 * Fix inconsistent use of consistencyForCommit that allowed LOCAL_QUORUM
   operations to incorrect become full QUORUM (CASSANDRA-7345)
 * Properly handle unrecognized opcodes and flags (CASSANDRA-7440)
 * (Hadoop) close CqlRecordWriter clients when finished (CASSANDRA-7459)
 * Commit disk failure policy (CASSANDRA-7429)
 * Make sure high level sstables get compacted (CASSANDRA-7414)
 * Fix AssertionError when using empty clustering columns and static columns
   (CASSANDRA-7455)
 * Add option to disable STCS in L0 (CASSANDRA-6621)
 * Upgrade to snappy-java 1.0.5.2 (CASSANDRA-7476)


2.1.0-rc2
 * Fix heap size calculation for CompoundSparseCellName and 
   CompoundSparseCellName.WithCollection (CASSANDRA-7421)
 * Allow counter mutations in UNLOGGED batches (CASSANDRA-7351)
 * Modify reconcile logic to always pick a tombstone over a counter cell
   (CASSANDRA-7346)
 * Avoid incremental compaction on Windows (CASSANDRA-7365)
 * Fix exception when querying a composite-keyed table with a collection index
   (CASSANDRA-7372)
 * Use node's host id in place of counter ids (CASSANDRA-7366)
 * Fix error when doing reversed queries with static columns (CASSANDRA-7490)
 * Backport CASSANDRA-6747 (CASSANDRA-7560)
 * Track max/min timestamps for range tombstones (CASSANDRA-7647)
 * Fix NPE when listing saved caches dir (CASSANDRA-7632)
 * Fix sstableloader unable to connect encrypted node (CASSANDRA-7585)
Merged from 1.2:
 * Clone token map outside of hot gossip loops (CASSANDRA-7758)
 * Add stop method to EmbeddedCassandraService (CASSANDRA-7595)
 * Support connecting to ipv6 jmx with nodetool (CASSANDRA-7669)
 * Set gc_grace_seconds to seven days for system schema tables (CASSANDRA-7668)
 * SimpleSeedProvider no longer caches seeds forever (CASSANDRA-7663)
 * Set correct stream ID on responses when non-Exception Throwables
   are thrown while handling native protocol messages (CASSANDRA-7470)
 * Fix row size miscalculation in LazilyCompactedRow (CASSANDRA-7543)
 * Fix race in background compaction check (CASSANDRA-7745)
 * Don't clear out range tombstones during compaction (CASSANDRA-7808)


2.1.0-rc1
 * Revert flush directory (CASSANDRA-6357)
 * More efficient executor service for fast operations (CASSANDRA-4718)
 * Move less common tools into a new cassandra-tools package (CASSANDRA-7160)
 * Support more concurrent requests in native protocol (CASSANDRA-7231)
 * Add tab-completion to debian nodetool packaging (CASSANDRA-6421)
 * Change concurrent_compactors defaults (CASSANDRA-7139)
 * Add PowerShell Windows launch scripts (CASSANDRA-7001)
 * Make commitlog archive+restore more robust (CASSANDRA-6974)
 * Fix marking commitlogsegments clean (CASSANDRA-6959)
 * Add snapshot "manifest" describing files included (CASSANDRA-6326)
 * Parallel streaming for sstableloader (CASSANDRA-3668)
 * Fix bugs in supercolumns handling (CASSANDRA-7138)
 * Fix ClassClassException on composite dense tables (CASSANDRA-7112)
 * Cleanup and optimize collation and slice iterators (CASSANDRA-7107)
 * Upgrade NBHM lib (CASSANDRA-7128)
 * Optimize netty server (CASSANDRA-6861)
 * Fix repair hang when given CF does not exist (CASSANDRA-7189)
 * Allow c* to be shutdown in an embedded mode (CASSANDRA-5635)
 * Add server side batching to native transport (CASSANDRA-5663)
 * Make batchlog replay asynchronous (CASSANDRA-6134)
 * remove unused classes (CASSANDRA-7197)
 * Limit user types to the keyspace they are defined in (CASSANDRA-6643)
 * Add validate method to CollectionType (CASSANDRA-7208)
 * New serialization format for UDT values (CASSANDRA-7209, CASSANDRA-7261)
 * Fix nodetool netstats (CASSANDRA-7270)
 * Fix potential ClassCastException in HintedHandoffManager (CASSANDRA-7284)
 * Use prepared statements internally (CASSANDRA-6975)
 * Fix broken paging state with prepared statement (CASSANDRA-7120)
 * Fix IllegalArgumentException in CqlStorage (CASSANDRA-7287)
 * Allow nulls/non-existant fields in UDT (CASSANDRA-7206)
 * Add Thrift MultiSliceRequest (CASSANDRA-6757, CASSANDRA-7027)
 * Handle overlapping MultiSlices (CASSANDRA-7279)
 * Fix DataOutputTest on Windows (CASSANDRA-7265)
 * Embedded sets in user defined data-types are not updating (CASSANDRA-7267)
 * Add tuple type to CQL/native protocol (CASSANDRA-7248)
 * Fix CqlPagingRecordReader on tables with few rows (CASSANDRA-7322)
Merged from 2.0:
 * Copy compaction options to make sure they are reloaded (CASSANDRA-7290)
 * Add option to do more aggressive tombstone compactions (CASSANDRA-6563)
 * Don't try to compact already-compacting files in HHOM (CASSANDRA-7288)
 * Always reallocate buffers in HSHA (CASSANDRA-6285)
 * (Hadoop) support authentication in CqlRecordReader (CASSANDRA-7221)
 * (Hadoop) Close java driver Cluster in CQLRR.close (CASSANDRA-7228)
 * Warn when 'USING TIMESTAMP' is used on a CAS BATCH (CASSANDRA-7067)
 * return all cpu values from BackgroundActivityMonitor.readAndCompute (CASSANDRA-7183)
 * Correctly delete scheduled range xfers (CASSANDRA-7143)
 * return all cpu values from BackgroundActivityMonitor.readAndCompute (CASSANDRA-7183)  
 * reduce garbage creation in calculatePendingRanges (CASSANDRA-7191)
 * fix c* launch issues on Russian os's due to output of linux 'free' cmd (CASSANDRA-6162)
 * Fix disabling autocompaction (CASSANDRA-7187)
 * Fix potential NumberFormatException when deserializing IntegerType (CASSANDRA-7088)
 * cqlsh can't tab-complete disabling compaction (CASSANDRA-7185)
 * cqlsh: Accept and execute CQL statement(s) from command-line parameter (CASSANDRA-7172)
 * Fix IllegalStateException in CqlPagingRecordReader (CASSANDRA-7198)
 * Fix the InvertedIndex trigger example (CASSANDRA-7211)
 * Add --resolve-ip option to 'nodetool ring' (CASSANDRA-7210)
 * reduce garbage on codec flag deserialization (CASSANDRA-7244) 
 * Fix duplicated error messages on directory creation error at startup (CASSANDRA-5818)
 * Proper null handle for IF with map element access (CASSANDRA-7155)
 * Improve compaction visibility (CASSANDRA-7242)
 * Correctly delete scheduled range xfers (CASSANDRA-7143)
 * Make batchlog replica selection rack-aware (CASSANDRA-6551)
 * Fix CFMetaData#getColumnDefinitionFromColumnName() (CASSANDRA-7074)
 * Fix writetime/ttl functions for static columns (CASSANDRA-7081)
 * Suggest CTRL-C or semicolon after three blank lines in cqlsh (CASSANDRA-7142)
 * Fix 2ndary index queries with DESC clustering order (CASSANDRA-6950)
 * Invalid key cache entries on DROP (CASSANDRA-6525)
 * Fix flapping RecoveryManagerTest (CASSANDRA-7084)
 * Add missing iso8601 patterns for date strings (CASSANDRA-6973)
 * Support selecting multiple rows in a partition using IN (CASSANDRA-6875)
 * Add authentication support to shuffle (CASSANDRA-6484)
 * Swap local and global default read repair chances (CASSANDRA-7320)
 * Add conditional CREATE/DROP USER support (CASSANDRA-7264)
 * Cqlsh counts non-empty lines for "Blank lines" warning (CASSANDRA-7325)
Merged from 1.2:
 * Add Cloudstack snitch (CASSANDRA-7147)
 * Update system.peers correctly when relocating tokens (CASSANDRA-7126)
 * Add Google Compute Engine snitch (CASSANDRA-7132)
 * remove duplicate query for local tokens (CASSANDRA-7182)
 * exit CQLSH with error status code if script fails (CASSANDRA-6344)
 * Fix bug with some IN queries missig results (CASSANDRA-7105)
 * Fix availability validation for LOCAL_ONE CL (CASSANDRA-7319)
 * Hint streaming can cause decommission to fail (CASSANDRA-7219)


2.1.0-beta2
 * Increase default CL space to 8GB (CASSANDRA-7031)
 * Add range tombstones to read repair digests (CASSANDRA-6863)
 * Fix BTree.clear for large updates (CASSANDRA-6943)
 * Fail write instead of logging a warning when unable to append to CL
   (CASSANDRA-6764)
 * Eliminate possibility of CL segment appearing twice in active list 
   (CASSANDRA-6557)
 * Apply DONTNEED fadvise to commitlog segments (CASSANDRA-6759)
 * Switch CRC component to Adler and include it for compressed sstables 
   (CASSANDRA-4165)
 * Allow cassandra-stress to set compaction strategy options (CASSANDRA-6451)
 * Add broadcast_rpc_address option to cassandra.yaml (CASSANDRA-5899)
 * Auto reload GossipingPropertyFileSnitch config (CASSANDRA-5897)
 * Fix overflow of memtable_total_space_in_mb (CASSANDRA-6573)
 * Fix ABTC NPE and apply update function correctly (CASSANDRA-6692)
 * Allow nodetool to use a file or prompt for password (CASSANDRA-6660)
 * Fix AIOOBE when concurrently accessing ABSC (CASSANDRA-6742)
 * Fix assertion error in ALTER TYPE RENAME (CASSANDRA-6705)
 * Scrub should not always clear out repaired status (CASSANDRA-5351)
 * Improve handling of range tombstone for wide partitions (CASSANDRA-6446)
 * Fix ClassCastException for compact table with composites (CASSANDRA-6738)
 * Fix potentially repairing with wrong nodes (CASSANDRA-6808)
 * Change caching option syntax (CASSANDRA-6745)
 * Fix stress to do proper counter reads (CASSANDRA-6835)
 * Fix help message for stress counter_write (CASSANDRA-6824)
 * Fix stress smart Thrift client to pick servers correctly (CASSANDRA-6848)
 * Add logging levels (minimal, normal or verbose) to stress tool (CASSANDRA-6849)
 * Fix race condition in Batch CLE (CASSANDRA-6860)
 * Improve cleanup/scrub/upgradesstables failure handling (CASSANDRA-6774)
 * ByteBuffer write() methods for serializing sstables (CASSANDRA-6781)
 * Proper compare function for CollectionType (CASSANDRA-6783)
 * Update native server to Netty 4 (CASSANDRA-6236)
 * Fix off-by-one error in stress (CASSANDRA-6883)
 * Make OpOrder AutoCloseable (CASSANDRA-6901)
 * Remove sync repair JMX interface (CASSANDRA-6900)
 * Add multiple memory allocation options for memtables (CASSANDRA-6689, 6694)
 * Remove adjusted op rate from stress output (CASSANDRA-6921)
 * Add optimized CF.hasColumns() implementations (CASSANDRA-6941)
 * Serialize batchlog mutations with the version of the target node
   (CASSANDRA-6931)
 * Optimize CounterColumn#reconcile() (CASSANDRA-6953)
 * Properly remove 1.2 sstable support in 2.1 (CASSANDRA-6869)
 * Lock counter cells, not partitions (CASSANDRA-6880)
 * Track presence of legacy counter shards in sstables (CASSANDRA-6888)
 * Ensure safe resource cleanup when replacing sstables (CASSANDRA-6912)
 * Add failure handler to async callback (CASSANDRA-6747)
 * Fix AE when closing SSTable without releasing reference (CASSANDRA-7000)
 * Clean up IndexInfo on keyspace/table drops (CASSANDRA-6924)
 * Only snapshot relative SSTables when sequential repair (CASSANDRA-7024)
 * Require nodetool rebuild_index to specify index names (CASSANDRA-7038)
 * fix cassandra stress errors on reads with native protocol (CASSANDRA-7033)
 * Use OpOrder to guard sstable references for reads (CASSANDRA-6919)
 * Preemptive opening of compaction result (CASSANDRA-6916)
 * Multi-threaded scrub/cleanup/upgradesstables (CASSANDRA-5547)
 * Optimize cellname comparison (CASSANDRA-6934)
 * Native protocol v3 (CASSANDRA-6855)
 * Optimize Cell liveness checks and clean up Cell (CASSANDRA-7119)
 * Support consistent range movements (CASSANDRA-2434)
 * Display min timestamp in sstablemetadata viewer (CASSANDRA-6767)
Merged from 2.0:
 * Avoid race-prone second "scrub" of system keyspace (CASSANDRA-6797)
 * Pool CqlRecordWriter clients by inetaddress rather than Range
   (CASSANDRA-6665)
 * Fix compaction_history timestamps (CASSANDRA-6784)
 * Compare scores of full replica ordering in DES (CASSANDRA-6683)
 * fix CME in SessionInfo updateProgress affecting netstats (CASSANDRA-6577)
 * Allow repairing between specific replicas (CASSANDRA-6440)
 * Allow per-dc enabling of hints (CASSANDRA-6157)
 * Add compatibility for Hadoop 0.2.x (CASSANDRA-5201)
 * Fix EstimatedHistogram races (CASSANDRA-6682)
 * Failure detector correctly converts initial value to nanos (CASSANDRA-6658)
 * Add nodetool taketoken to relocate vnodes (CASSANDRA-4445)
 * Expose bulk loading progress over JMX (CASSANDRA-4757)
 * Correctly handle null with IF conditions and TTL (CASSANDRA-6623)
 * Account for range/row tombstones in tombstone drop
   time histogram (CASSANDRA-6522)
 * Stop CommitLogSegment.close() from calling sync() (CASSANDRA-6652)
 * Make commitlog failure handling configurable (CASSANDRA-6364)
 * Avoid overlaps in LCS (CASSANDRA-6688)
 * Improve support for paginating over composites (CASSANDRA-4851)
 * Fix count(*) queries in a mixed cluster (CASSANDRA-6707)
 * Improve repair tasks(snapshot, differencing) concurrency (CASSANDRA-6566)
 * Fix replaying pre-2.0 commit logs (CASSANDRA-6714)
 * Add static columns to CQL3 (CASSANDRA-6561)
 * Optimize single partition batch statements (CASSANDRA-6737)
 * Disallow post-query re-ordering when paging (CASSANDRA-6722)
 * Fix potential paging bug with deleted columns (CASSANDRA-6748)
 * Fix NPE on BulkLoader caused by losing StreamEvent (CASSANDRA-6636)
 * Fix truncating compression metadata (CASSANDRA-6791)
 * Add CMSClassUnloadingEnabled JVM option (CASSANDRA-6541)
 * Catch memtable flush exceptions during shutdown (CASSANDRA-6735)
 * Fix upgradesstables NPE for non-CF-based indexes (CASSANDRA-6645)
 * Fix UPDATE updating PRIMARY KEY columns implicitly (CASSANDRA-6782)
 * Fix IllegalArgumentException when updating from 1.2 with SuperColumns
   (CASSANDRA-6733)
 * FBUtilities.singleton() should use the CF comparator (CASSANDRA-6778)
 * Fix CQLSStableWriter.addRow(Map<String, Object>) (CASSANDRA-6526)
 * Fix HSHA server introducing corrupt data (CASSANDRA-6285)
 * Fix CAS conditions for COMPACT STORAGE tables (CASSANDRA-6813)
 * Starting threads in OutboundTcpConnectionPool constructor causes race conditions (CASSANDRA-7177)
 * Allow overriding cassandra-rackdc.properties file (CASSANDRA-7072)
 * Set JMX RMI port to 7199 (CASSANDRA-7087)
 * Use LOCAL_QUORUM for data reads at LOCAL_SERIAL (CASSANDRA-6939)
 * Log a warning for large batches (CASSANDRA-6487)
 * Put nodes in hibernate when join_ring is false (CASSANDRA-6961)
 * Avoid early loading of non-system keyspaces before compaction-leftovers 
   cleanup at startup (CASSANDRA-6913)
 * Restrict Windows to parallel repairs (CASSANDRA-6907)
 * (Hadoop) Allow manually specifying start/end tokens in CFIF (CASSANDRA-6436)
 * Fix NPE in MeteredFlusher (CASSANDRA-6820)
 * Fix race processing range scan responses (CASSANDRA-6820)
 * Allow deleting snapshots from dropped keyspaces (CASSANDRA-6821)
 * Add uuid() function (CASSANDRA-6473)
 * Omit tombstones from schema digests (CASSANDRA-6862)
 * Include correct consistencyLevel in LWT timeout (CASSANDRA-6884)
 * Lower chances for losing new SSTables during nodetool refresh and
   ColumnFamilyStore.loadNewSSTables (CASSANDRA-6514)
 * Add support for DELETE ... IF EXISTS to CQL3 (CASSANDRA-5708)
 * Update hadoop_cql3_word_count example (CASSANDRA-6793)
 * Fix handling of RejectedExecution in sync Thrift server (CASSANDRA-6788)
 * Log more information when exceeding tombstone_warn_threshold (CASSANDRA-6865)
 * Fix truncate to not abort due to unreachable fat clients (CASSANDRA-6864)
 * Fix schema concurrency exceptions (CASSANDRA-6841)
 * Fix leaking validator FH in StreamWriter (CASSANDRA-6832)
 * Fix saving triggers to schema (CASSANDRA-6789)
 * Fix trigger mutations when base mutation list is immutable (CASSANDRA-6790)
 * Fix accounting in FileCacheService to allow re-using RAR (CASSANDRA-6838)
 * Fix static counter columns (CASSANDRA-6827)
 * Restore expiring->deleted (cell) compaction optimization (CASSANDRA-6844)
 * Fix CompactionManager.needsCleanup (CASSANDRA-6845)
 * Correctly compare BooleanType values other than 0 and 1 (CASSANDRA-6779)
 * Read message id as string from earlier versions (CASSANDRA-6840)
 * Properly use the Paxos consistency for (non-protocol) batch (CASSANDRA-6837)
 * Add paranoid disk failure option (CASSANDRA-6646)
 * Improve PerRowSecondaryIndex performance (CASSANDRA-6876)
 * Extend triggers to support CAS updates (CASSANDRA-6882)
 * Static columns with IF NOT EXISTS don't always work as expected (CASSANDRA-6873)
 * Fix paging with SELECT DISTINCT (CASSANDRA-6857)
 * Fix UnsupportedOperationException on CAS timeout (CASSANDRA-6923)
 * Improve MeteredFlusher handling of MF-unaffected column families
   (CASSANDRA-6867)
 * Add CqlRecordReader using native pagination (CASSANDRA-6311)
 * Add QueryHandler interface (CASSANDRA-6659)
 * Track liveRatio per-memtable, not per-CF (CASSANDRA-6945)
 * Make sure upgradesstables keeps sstable level (CASSANDRA-6958)
 * Fix LIMIT with static columns (CASSANDRA-6956)
 * Fix clash with CQL column name in thrift validation (CASSANDRA-6892)
 * Fix error with super columns in mixed 1.2-2.0 clusters (CASSANDRA-6966)
 * Fix bad skip of sstables on slice query with composite start/finish (CASSANDRA-6825)
 * Fix unintended update with conditional statement (CASSANDRA-6893)
 * Fix map element access in IF (CASSANDRA-6914)
 * Avoid costly range calculations for range queries on system keyspaces
   (CASSANDRA-6906)
 * Fix SSTable not released if stream session fails (CASSANDRA-6818)
 * Avoid build failure due to ANTLR timeout (CASSANDRA-6991)
 * Queries on compact tables can return more rows that requested (CASSANDRA-7052)
 * USING TIMESTAMP for batches does not work (CASSANDRA-7053)
 * Fix performance regression from CASSANDRA-5614 (CASSANDRA-6949)
 * Ensure that batchlog and hint timeouts do not produce hints (CASSANDRA-7058)
 * Merge groupable mutations in TriggerExecutor#execute() (CASSANDRA-7047)
 * Plug holes in resource release when wiring up StreamSession (CASSANDRA-7073)
 * Re-add parameter columns to tracing session (CASSANDRA-6942)
 * Preserves CQL metadata when updating table from thrift (CASSANDRA-6831)
Merged from 1.2:
 * Fix nodetool display with vnodes (CASSANDRA-7082)
 * Add UNLOGGED, COUNTER options to BATCH documentation (CASSANDRA-6816)
 * add extra SSL cipher suites (CASSANDRA-6613)
 * fix nodetool getsstables for blob PK (CASSANDRA-6803)
 * Fix BatchlogManager#deleteBatch() use of millisecond timestamps
   (CASSANDRA-6822)
 * Continue assassinating even if the endpoint vanishes (CASSANDRA-6787)
 * Schedule schema pulls on change (CASSANDRA-6971)
 * Non-droppable verbs shouldn't be dropped from OTC (CASSANDRA-6980)
 * Shutdown batchlog executor in SS#drain() (CASSANDRA-7025)
 * Fix batchlog to account for CF truncation records (CASSANDRA-6999)
 * Fix CQLSH parsing of functions and BLOB literals (CASSANDRA-7018)
 * Properly load trustore in the native protocol (CASSANDRA-6847)
 * Always clean up references in SerializingCache (CASSANDRA-6994)
 * Don't shut MessagingService down when replacing a node (CASSANDRA-6476)
 * fix npe when doing -Dcassandra.fd_initial_value_ms (CASSANDRA-6751)


2.1.0-beta1
 * Add flush directory distinct from compaction directories (CASSANDRA-6357)
 * Require JNA by default (CASSANDRA-6575)
 * add listsnapshots command to nodetool (CASSANDRA-5742)
 * Introduce AtomicBTreeColumns (CASSANDRA-6271, 6692)
 * Multithreaded commitlog (CASSANDRA-3578)
 * allocate fixed index summary memory pool and resample cold index summaries 
   to use less memory (CASSANDRA-5519)
 * Removed multithreaded compaction (CASSANDRA-6142)
 * Parallelize fetching rows for low-cardinality indexes (CASSANDRA-1337)
 * change logging from log4j to logback (CASSANDRA-5883)
 * switch to LZ4 compression for internode communication (CASSANDRA-5887)
 * Stop using Thrift-generated Index* classes internally (CASSANDRA-5971)
 * Remove 1.2 network compatibility code (CASSANDRA-5960)
 * Remove leveled json manifest migration code (CASSANDRA-5996)
 * Remove CFDefinition (CASSANDRA-6253)
 * Use AtomicIntegerFieldUpdater in RefCountedMemory (CASSANDRA-6278)
 * User-defined types for CQL3 (CASSANDRA-5590)
 * Use of o.a.c.metrics in nodetool (CASSANDRA-5871, 6406)
 * Batch read from OTC's queue and cleanup (CASSANDRA-1632)
 * Secondary index support for collections (CASSANDRA-4511, 6383)
 * SSTable metadata(Stats.db) format change (CASSANDRA-6356)
 * Push composites support in the storage engine
   (CASSANDRA-5417, CASSANDRA-6520)
 * Add snapshot space used to cfstats (CASSANDRA-6231)
 * Add cardinality estimator for key count estimation (CASSANDRA-5906)
 * CF id is changed to be non-deterministic. Data dir/key cache are created
   uniquely for CF id (CASSANDRA-5202)
 * New counters implementation (CASSANDRA-6504)
 * Replace UnsortedColumns, EmptyColumns, TreeMapBackedSortedColumns with new
   ArrayBackedSortedColumns (CASSANDRA-6630, CASSANDRA-6662, CASSANDRA-6690)
 * Add option to use row cache with a given amount of rows (CASSANDRA-5357)
 * Avoid repairing already repaired data (CASSANDRA-5351)
 * Reject counter updates with USING TTL/TIMESTAMP (CASSANDRA-6649)
 * Replace index_interval with min/max_index_interval (CASSANDRA-6379)
 * Lift limitation that order by columns must be selected for IN queries (CASSANDRA-4911)


2.0.5
 * Reduce garbage generated by bloom filter lookups (CASSANDRA-6609)
 * Add ks.cf names to tombstone logging (CASSANDRA-6597)
 * Use LOCAL_QUORUM for LWT operations at LOCAL_SERIAL (CASSANDRA-6495)
 * Wait for gossip to settle before accepting client connections (CASSANDRA-4288)
 * Delete unfinished compaction incrementally (CASSANDRA-6086)
 * Allow specifying custom secondary index options in CQL3 (CASSANDRA-6480)
 * Improve replica pinning for cache efficiency in DES (CASSANDRA-6485)
 * Fix LOCAL_SERIAL from thrift (CASSANDRA-6584)
 * Don't special case received counts in CAS timeout exceptions (CASSANDRA-6595)
 * Add support for 2.1 global counter shards (CASSANDRA-6505)
 * Fix NPE when streaming connection is not yet established (CASSANDRA-6210)
 * Avoid rare duplicate read repair triggering (CASSANDRA-6606)
 * Fix paging discardFirst (CASSANDRA-6555)
 * Fix ArrayIndexOutOfBoundsException in 2ndary index query (CASSANDRA-6470)
 * Release sstables upon rebuilding 2i (CASSANDRA-6635)
 * Add AbstractCompactionStrategy.startup() method (CASSANDRA-6637)
 * SSTableScanner may skip rows during cleanup (CASSANDRA-6638)
 * sstables from stalled repair sessions can resurrect deleted data (CASSANDRA-6503)
 * Switch stress to use ITransportFactory (CASSANDRA-6641)
 * Fix IllegalArgumentException during prepare (CASSANDRA-6592)
 * Fix possible loss of 2ndary index entries during compaction (CASSANDRA-6517)
 * Fix direct Memory on architectures that do not support unaligned long access
   (CASSANDRA-6628)
 * Let scrub optionally skip broken counter partitions (CASSANDRA-5930)
Merged from 1.2:
 * fsync compression metadata (CASSANDRA-6531)
 * Validate CF existence on execution for prepared statement (CASSANDRA-6535)
 * Add ability to throttle batchlog replay (CASSANDRA-6550)
 * Fix executing LOCAL_QUORUM with SimpleStrategy (CASSANDRA-6545)
 * Avoid StackOverflow when using large IN queries (CASSANDRA-6567)
 * Nodetool upgradesstables includes secondary indexes (CASSANDRA-6598)
 * Paginate batchlog replay (CASSANDRA-6569)
 * skip blocking on streaming during drain (CASSANDRA-6603)
 * Improve error message when schema doesn't match loaded sstable (CASSANDRA-6262)
 * Add properties to adjust FD initial value and max interval (CASSANDRA-4375)
 * Fix preparing with batch and delete from collection (CASSANDRA-6607)
 * Fix ABSC reverse iterator's remove() method (CASSANDRA-6629)
 * Handle host ID conflicts properly (CASSANDRA-6615)
 * Move handling of migration event source to solve bootstrap race. (CASSANDRA-6648)
 * Make sure compaction throughput value doesn't overflow with int math (CASSANDRA-6647)


2.0.4
 * Allow removing snapshots of no-longer-existing CFs (CASSANDRA-6418)
 * add StorageService.stopDaemon() (CASSANDRA-4268)
 * add IRE for invalid CF supplied to get_count (CASSANDRA-5701)
 * add client encryption support to sstableloader (CASSANDRA-6378)
 * Fix accept() loop for SSL sockets post-shutdown (CASSANDRA-6468)
 * Fix size-tiered compaction in LCS L0 (CASSANDRA-6496)
 * Fix assertion failure in filterColdSSTables (CASSANDRA-6483)
 * Fix row tombstones in larger-than-memory compactions (CASSANDRA-6008)
 * Fix cleanup ClassCastException (CASSANDRA-6462)
 * Reduce gossip memory use by interning VersionedValue strings (CASSANDRA-6410)
 * Allow specifying datacenters to participate in a repair (CASSANDRA-6218)
 * Fix divide-by-zero in PCI (CASSANDRA-6403)
 * Fix setting last compacted key in the wrong level for LCS (CASSANDRA-6284)
 * Add millisecond precision formats to the timestamp parser (CASSANDRA-6395)
 * Expose a total memtable size metric for a CF (CASSANDRA-6391)
 * cqlsh: handle symlinks properly (CASSANDRA-6425)
 * Fix potential infinite loop when paging query with IN (CASSANDRA-6464)
 * Fix assertion error in AbstractQueryPager.discardFirst (CASSANDRA-6447)
 * Fix streaming older SSTable yields unnecessary tombstones (CASSANDRA-6527)
Merged from 1.2:
 * Improved error message on bad properties in DDL queries (CASSANDRA-6453)
 * Randomize batchlog candidates selection (CASSANDRA-6481)
 * Fix thundering herd on endpoint cache invalidation (CASSANDRA-6345, 6485)
 * Improve batchlog write performance with vnodes (CASSANDRA-6488)
 * cqlsh: quote single quotes in strings inside collections (CASSANDRA-6172)
 * Improve gossip performance for typical messages (CASSANDRA-6409)
 * Throw IRE if a prepared statement has more markers than supported 
   (CASSANDRA-5598)
 * Expose Thread metrics for the native protocol server (CASSANDRA-6234)
 * Change snapshot response message verb to INTERNAL to avoid dropping it 
   (CASSANDRA-6415)
 * Warn when collection read has > 65K elements (CASSANDRA-5428)
 * Fix cache persistence when both row and key cache are enabled 
   (CASSANDRA-6413)
 * (Hadoop) add describe_local_ring (CASSANDRA-6268)
 * Fix handling of concurrent directory creation failure (CASSANDRA-6459)
 * Allow executing CREATE statements multiple times (CASSANDRA-6471)
 * Don't send confusing info with timeouts (CASSANDRA-6491)
 * Don't resubmit counter mutation runnables internally (CASSANDRA-6427)
 * Don't drop local mutations without a hint (CASSANDRA-6510)
 * Don't allow null max_hint_window_in_ms (CASSANDRA-6419)
 * Validate SliceRange start and finish lengths (CASSANDRA-6521)


2.0.3
 * Fix FD leak on slice read path (CASSANDRA-6275)
 * Cancel read meter task when closing SSTR (CASSANDRA-6358)
 * free off-heap IndexSummary during bulk (CASSANDRA-6359)
 * Recover from IOException in accept() thread (CASSANDRA-6349)
 * Improve Gossip tolerance of abnormally slow tasks (CASSANDRA-6338)
 * Fix trying to hint timed out counter writes (CASSANDRA-6322)
 * Allow restoring specific columnfamilies from archived CL (CASSANDRA-4809)
 * Avoid flushing compaction_history after each operation (CASSANDRA-6287)
 * Fix repair assertion error when tombstones expire (CASSANDRA-6277)
 * Skip loading corrupt key cache (CASSANDRA-6260)
 * Fixes for compacting larger-than-memory rows (CASSANDRA-6274)
 * Compact hottest sstables first and optionally omit coldest from
   compaction entirely (CASSANDRA-6109)
 * Fix modifying column_metadata from thrift (CASSANDRA-6182)
 * cqlsh: fix LIST USERS output (CASSANDRA-6242)
 * Add IRequestSink interface (CASSANDRA-6248)
 * Update memtable size while flushing (CASSANDRA-6249)
 * Provide hooks around CQL2/CQL3 statement execution (CASSANDRA-6252)
 * Require Permission.SELECT for CAS updates (CASSANDRA-6247)
 * New CQL-aware SSTableWriter (CASSANDRA-5894)
 * Reject CAS operation when the protocol v1 is used (CASSANDRA-6270)
 * Correctly throw error when frame too large (CASSANDRA-5981)
 * Fix serialization bug in PagedRange with 2ndary indexes (CASSANDRA-6299)
 * Fix CQL3 table validation in Thrift (CASSANDRA-6140)
 * Fix bug missing results with IN clauses (CASSANDRA-6327)
 * Fix paging with reversed slices (CASSANDRA-6343)
 * Set minTimestamp correctly to be able to drop expired sstables (CASSANDRA-6337)
 * Support NaN and Infinity as float literals (CASSANDRA-6003)
 * Remove RF from nodetool ring output (CASSANDRA-6289)
 * Fix attempting to flush empty rows (CASSANDRA-6374)
 * Fix potential out of bounds exception when paging (CASSANDRA-6333)
Merged from 1.2:
 * Optimize FD phi calculation (CASSANDRA-6386)
 * Improve initial FD phi estimate when starting up (CASSANDRA-6385)
 * Don't list CQL3 table in CLI describe even if named explicitely 
   (CASSANDRA-5750)
 * Invalidate row cache when dropping CF (CASSANDRA-6351)
 * add non-jamm path for cached statements (CASSANDRA-6293)
 * add windows bat files for shell commands (CASSANDRA-6145)
 * Require logging in for Thrift CQL2/3 statement preparation (CASSANDRA-6254)
 * restrict max_num_tokens to 1536 (CASSANDRA-6267)
 * Nodetool gets default JMX port from cassandra-env.sh (CASSANDRA-6273)
 * make calculatePendingRanges asynchronous (CASSANDRA-6244)
 * Remove blocking flushes in gossip thread (CASSANDRA-6297)
 * Fix potential socket leak in connectionpool creation (CASSANDRA-6308)
 * Allow LOCAL_ONE/LOCAL_QUORUM to work with SimpleStrategy (CASSANDRA-6238)
 * cqlsh: handle 'null' as session duration (CASSANDRA-6317)
 * Fix json2sstable handling of range tombstones (CASSANDRA-6316)
 * Fix missing one row in reverse query (CASSANDRA-6330)
 * Fix reading expired row value from row cache (CASSANDRA-6325)
 * Fix AssertionError when doing set element deletion (CASSANDRA-6341)
 * Make CL code for the native protocol match the one in C* 2.0
   (CASSANDRA-6347)
 * Disallow altering CQL3 table from thrift (CASSANDRA-6370)
 * Fix size computation of prepared statement (CASSANDRA-6369)


2.0.2
 * Update FailureDetector to use nanontime (CASSANDRA-4925)
 * Fix FileCacheService regressions (CASSANDRA-6149)
 * Never return WriteTimeout for CL.ANY (CASSANDRA-6132)
 * Fix race conditions in bulk loader (CASSANDRA-6129)
 * Add configurable metrics reporting (CASSANDRA-4430)
 * drop queries exceeding a configurable number of tombstones (CASSANDRA-6117)
 * Track and persist sstable read activity (CASSANDRA-5515)
 * Fixes for speculative retry (CASSANDRA-5932, CASSANDRA-6194)
 * Improve memory usage of metadata min/max column names (CASSANDRA-6077)
 * Fix thrift validation refusing row markers on CQL3 tables (CASSANDRA-6081)
 * Fix insertion of collections with CAS (CASSANDRA-6069)
 * Correctly send metadata on SELECT COUNT (CASSANDRA-6080)
 * Track clients' remote addresses in ClientState (CASSANDRA-6070)
 * Create snapshot dir if it does not exist when migrating
   leveled manifest (CASSANDRA-6093)
 * make sequential nodetool repair the default (CASSANDRA-5950)
 * Add more hooks for compaction strategy implementations (CASSANDRA-6111)
 * Fix potential NPE on composite 2ndary indexes (CASSANDRA-6098)
 * Delete can potentially be skipped in batch (CASSANDRA-6115)
 * Allow alter keyspace on system_traces (CASSANDRA-6016)
 * Disallow empty column names in cql (CASSANDRA-6136)
 * Use Java7 file-handling APIs and fix file moving on Windows (CASSANDRA-5383)
 * Save compaction history to system keyspace (CASSANDRA-5078)
 * Fix NPE if StorageService.getOperationMode() is executed before full startup (CASSANDRA-6166)
 * CQL3: support pre-epoch longs for TimestampType (CASSANDRA-6212)
 * Add reloadtriggers command to nodetool (CASSANDRA-4949)
 * cqlsh: ignore empty 'value alias' in DESCRIBE (CASSANDRA-6139)
 * Fix sstable loader (CASSANDRA-6205)
 * Reject bootstrapping if the node already exists in gossip (CASSANDRA-5571)
 * Fix NPE while loading paxos state (CASSANDRA-6211)
 * cqlsh: add SHOW SESSION <tracing-session> command (CASSANDRA-6228)
Merged from 1.2:
 * (Hadoop) Require CFRR batchSize to be at least 2 (CASSANDRA-6114)
 * Add a warning for small LCS sstable size (CASSANDRA-6191)
 * Add ability to list specific KS/CF combinations in nodetool cfstats (CASSANDRA-4191)
 * Mark CF clean if a mutation raced the drop and got it marked dirty (CASSANDRA-5946)
 * Add a LOCAL_ONE consistency level (CASSANDRA-6202)
 * Limit CQL prepared statement cache by size instead of count (CASSANDRA-6107)
 * Tracing should log write failure rather than raw exceptions (CASSANDRA-6133)
 * lock access to TM.endpointToHostIdMap (CASSANDRA-6103)
 * Allow estimated memtable size to exceed slab allocator size (CASSANDRA-6078)
 * Start MeteredFlusher earlier to prevent OOM during CL replay (CASSANDRA-6087)
 * Avoid sending Truncate command to fat clients (CASSANDRA-6088)
 * Allow where clause conditions to be in parenthesis (CASSANDRA-6037)
 * Do not open non-ssl storage port if encryption option is all (CASSANDRA-3916)
 * Move batchlog replay to its own executor (CASSANDRA-6079)
 * Add tombstone debug threshold and histogram (CASSANDRA-6042, 6057)
 * Enable tcp keepalive on incoming connections (CASSANDRA-4053)
 * Fix fat client schema pull NPE (CASSANDRA-6089)
 * Fix memtable flushing for indexed tables (CASSANDRA-6112)
 * Fix skipping columns with multiple slices (CASSANDRA-6119)
 * Expose connected thrift + native client counts (CASSANDRA-5084)
 * Optimize auth setup (CASSANDRA-6122)
 * Trace index selection (CASSANDRA-6001)
 * Update sstablesPerReadHistogram to use biased sampling (CASSANDRA-6164)
 * Log UnknownColumnfamilyException when closing socket (CASSANDRA-5725)
 * Properly error out on CREATE INDEX for counters table (CASSANDRA-6160)
 * Handle JMX notification failure for repair (CASSANDRA-6097)
 * (Hadoop) Fetch no more than 128 splits in parallel (CASSANDRA-6169)
 * stress: add username/password authentication support (CASSANDRA-6068)
 * Fix indexed queries with row cache enabled on parent table (CASSANDRA-5732)
 * Fix compaction race during columnfamily drop (CASSANDRA-5957)
 * Fix validation of empty column names for compact tables (CASSANDRA-6152)
 * Skip replaying mutations that pass CRC but fail to deserialize (CASSANDRA-6183)
 * Rework token replacement to use replace_address (CASSANDRA-5916)
 * Fix altering column types (CASSANDRA-6185)
 * cqlsh: fix CREATE/ALTER WITH completion (CASSANDRA-6196)
 * add windows bat files for shell commands (CASSANDRA-6145)
 * Fix potential stack overflow during range tombstones insertion (CASSANDRA-6181)
 * (Hadoop) Make LOCAL_ONE the default consistency level (CASSANDRA-6214)


2.0.1
 * Fix bug that could allow reading deleted data temporarily (CASSANDRA-6025)
 * Improve memory use defaults (CASSANDRA-6059)
 * Make ThriftServer more easlly extensible (CASSANDRA-6058)
 * Remove Hadoop dependency from ITransportFactory (CASSANDRA-6062)
 * add file_cache_size_in_mb setting (CASSANDRA-5661)
 * Improve error message when yaml contains invalid properties (CASSANDRA-5958)
 * Improve leveled compaction's ability to find non-overlapping L0 compactions
   to work on concurrently (CASSANDRA-5921)
 * Notify indexer of columns shadowed by range tombstones (CASSANDRA-5614)
 * Log Merkle tree stats (CASSANDRA-2698)
 * Switch from crc32 to adler32 for compressed sstable checksums (CASSANDRA-5862)
 * Improve offheap memcpy performance (CASSANDRA-5884)
 * Use a range aware scanner for cleanup (CASSANDRA-2524)
 * Cleanup doesn't need to inspect sstables that contain only local data
   (CASSANDRA-5722)
 * Add ability for CQL3 to list partition keys (CASSANDRA-4536)
 * Improve native protocol serialization (CASSANDRA-5664)
 * Upgrade Thrift to 0.9.1 (CASSANDRA-5923)
 * Require superuser status for adding triggers (CASSANDRA-5963)
 * Make standalone scrubber handle old and new style leveled manifest
   (CASSANDRA-6005)
 * Fix paxos bugs (CASSANDRA-6012, 6013, 6023)
 * Fix paged ranges with multiple replicas (CASSANDRA-6004)
 * Fix potential AssertionError during tracing (CASSANDRA-6041)
 * Fix NPE in sstablesplit (CASSANDRA-6027)
 * Migrate pre-2.0 key/value/column aliases to system.schema_columns
   (CASSANDRA-6009)
 * Paging filter empty rows too agressively (CASSANDRA-6040)
 * Support variadic parameters for IN clauses (CASSANDRA-4210)
 * cqlsh: return the result of CAS writes (CASSANDRA-5796)
 * Fix validation of IN clauses with 2ndary indexes (CASSANDRA-6050)
 * Support named bind variables in CQL (CASSANDRA-6033)
Merged from 1.2:
 * Allow cache-keys-to-save to be set at runtime (CASSANDRA-5980)
 * Avoid second-guessing out-of-space state (CASSANDRA-5605)
 * Tuning knobs for dealing with large blobs and many CFs (CASSANDRA-5982)
 * (Hadoop) Fix CQLRW for thrift tables (CASSANDRA-6002)
 * Fix possible divide-by-zero in HHOM (CASSANDRA-5990)
 * Allow local batchlog writes for CL.ANY (CASSANDRA-5967)
 * Upgrade metrics-core to version 2.2.0 (CASSANDRA-5947)
 * Fix CqlRecordWriter with composite keys (CASSANDRA-5949)
 * Add snitch, schema version, cluster, partitioner to JMX (CASSANDRA-5881)
 * Allow disabling SlabAllocator (CASSANDRA-5935)
 * Make user-defined compaction JMX blocking (CASSANDRA-4952)
 * Fix streaming does not transfer wrapped range (CASSANDRA-5948)
 * Fix loading index summary containing empty key (CASSANDRA-5965)
 * Correctly handle limits in CompositesSearcher (CASSANDRA-5975)
 * Pig: handle CQL collections (CASSANDRA-5867)
 * Pass the updated cf to the PRSI index() method (CASSANDRA-5999)
 * Allow empty CQL3 batches (as no-op) (CASSANDRA-5994)
 * Support null in CQL3 functions (CASSANDRA-5910)
 * Replace the deprecated MapMaker with CacheLoader (CASSANDRA-6007)
 * Add SSTableDeletingNotification to DataTracker (CASSANDRA-6010)
 * Fix snapshots in use get deleted during snapshot repair (CASSANDRA-6011)
 * Move hints and exception count to o.a.c.metrics (CASSANDRA-6017)
 * Fix memory leak in snapshot repair (CASSANDRA-6047)
 * Fix sstable2sjon for CQL3 tables (CASSANDRA-5852)


2.0.0
 * Fix thrift validation when inserting into CQL3 tables (CASSANDRA-5138)
 * Fix periodic memtable flushing behavior with clean memtables (CASSANDRA-5931)
 * Fix dateOf() function for pre-2.0 timestamp columns (CASSANDRA-5928)
 * Fix SSTable unintentionally loads BF when opened for batch (CASSANDRA-5938)
 * Add stream session progress to JMX (CASSANDRA-4757)
 * Fix NPE during CAS operation (CASSANDRA-5925)
Merged from 1.2:
 * Fix getBloomFilterDiskSpaceUsed for AlwaysPresentFilter (CASSANDRA-5900)
 * Don't announce schema version until we've loaded the changes locally
   (CASSANDRA-5904)
 * Fix to support off heap bloom filters size greater than 2 GB (CASSANDRA-5903)
 * Properly handle parsing huge map and set literals (CASSANDRA-5893)


2.0.0-rc2
 * enable vnodes by default (CASSANDRA-5869)
 * fix CAS contention timeout (CASSANDRA-5830)
 * fix HsHa to respect max frame size (CASSANDRA-4573)
 * Fix (some) 2i on composite components omissions (CASSANDRA-5851)
 * cqlsh: add DESCRIBE FULL SCHEMA variant (CASSANDRA-5880)
Merged from 1.2:
 * Correctly validate sparse composite cells in scrub (CASSANDRA-5855)
 * Add KeyCacheHitRate metric to CF metrics (CASSANDRA-5868)
 * cqlsh: add support for multiline comments (CASSANDRA-5798)
 * Handle CQL3 SELECT duplicate IN restrictions on clustering columns
   (CASSANDRA-5856)


2.0.0-rc1
 * improve DecimalSerializer performance (CASSANDRA-5837)
 * fix potential spurious wakeup in AsyncOneResponse (CASSANDRA-5690)
 * fix schema-related trigger issues (CASSANDRA-5774)
 * Better validation when accessing CQL3 table from thrift (CASSANDRA-5138)
 * Fix assertion error during repair (CASSANDRA-5801)
 * Fix range tombstone bug (CASSANDRA-5805)
 * DC-local CAS (CASSANDRA-5797)
 * Add a native_protocol_version column to the system.local table (CASSANRDA-5819)
 * Use index_interval from cassandra.yaml when upgraded (CASSANDRA-5822)
 * Fix buffer underflow on socket close (CASSANDRA-5792)
Merged from 1.2:
 * Fix reading DeletionTime from 1.1-format sstables (CASSANDRA-5814)
 * cqlsh: add collections support to COPY (CASSANDRA-5698)
 * retry important messages for any IOException (CASSANDRA-5804)
 * Allow empty IN relations in SELECT/UPDATE/DELETE statements (CASSANDRA-5626)
 * cqlsh: fix crashing on Windows due to libedit detection (CASSANDRA-5812)
 * fix bulk-loading compressed sstables (CASSANDRA-5820)
 * (Hadoop) fix quoting in CqlPagingRecordReader and CqlRecordWriter 
   (CASSANDRA-5824)
 * update default LCS sstable size to 160MB (CASSANDRA-5727)
 * Allow compacting 2Is via nodetool (CASSANDRA-5670)
 * Hex-encode non-String keys in OPP (CASSANDRA-5793)
 * nodetool history logging (CASSANDRA-5823)
 * (Hadoop) fix support for Thrift tables in CqlPagingRecordReader 
   (CASSANDRA-5752)
 * add "all time blocked" to StatusLogger output (CASSANDRA-5825)
 * Future-proof inter-major-version schema migrations (CASSANDRA-5845)
 * (Hadoop) add CqlPagingRecordReader support for ReversedType in Thrift table
   (CASSANDRA-5718)
 * Add -no-snapshot option to scrub (CASSANDRA-5891)
 * Fix to support off heap bloom filters size greater than 2 GB (CASSANDRA-5903)
 * Properly handle parsing huge map and set literals (CASSANDRA-5893)
 * Fix LCS L0 compaction may overlap in L1 (CASSANDRA-5907)
 * New sstablesplit tool to split large sstables offline (CASSANDRA-4766)
 * Fix potential deadlock in native protocol server (CASSANDRA-5926)
 * Disallow incompatible type change in CQL3 (CASSANDRA-5882)
Merged from 1.1:
 * Correctly validate sparse composite cells in scrub (CASSANDRA-5855)


2.0.0-beta2
 * Replace countPendingHints with Hints Created metric (CASSANDRA-5746)
 * Allow nodetool with no args, and with help to run without a server (CASSANDRA-5734)
 * Cleanup AbstractType/TypeSerializer classes (CASSANDRA-5744)
 * Remove unimplemented cli option schema-mwt (CASSANDRA-5754)
 * Support range tombstones in thrift (CASSANDRA-5435)
 * Normalize table-manipulating CQL3 statements' class names (CASSANDRA-5759)
 * cqlsh: add missing table options to DESCRIBE output (CASSANDRA-5749)
 * Fix assertion error during repair (CASSANDRA-5757)
 * Fix bulkloader (CASSANDRA-5542)
 * Add LZ4 compression to the native protocol (CASSANDRA-5765)
 * Fix bugs in the native protocol v2 (CASSANDRA-5770)
 * CAS on 'primary key only' table (CASSANDRA-5715)
 * Support streaming SSTables of old versions (CASSANDRA-5772)
 * Always respect protocol version in native protocol (CASSANDRA-5778)
 * Fix ConcurrentModificationException during streaming (CASSANDRA-5782)
 * Update deletion timestamp in Commit#updatesWithPaxosTime (CASSANDRA-5787)
 * Thrift cas() method crashes if input columns are not sorted (CASSANDRA-5786)
 * Order columns names correctly when querying for CAS (CASSANDRA-5788)
 * Fix streaming retry (CASSANDRA-5775)
Merged from 1.2:
 * if no seeds can be a reached a node won't start in a ring by itself (CASSANDRA-5768)
 * add cassandra.unsafesystem property (CASSANDRA-5704)
 * (Hadoop) quote identifiers in CqlPagingRecordReader (CASSANDRA-5763)
 * Add replace_node functionality for vnodes (CASSANDRA-5337)
 * Add timeout events to query traces (CASSANDRA-5520)
 * Fix serialization of the LEFT gossip value (CASSANDRA-5696)
 * Pig: support for cql3 tables (CASSANDRA-5234)
 * Fix skipping range tombstones with reverse queries (CASSANDRA-5712)
 * Expire entries out of ThriftSessionManager (CASSANDRA-5719)
 * Don't keep ancestor information in memory (CASSANDRA-5342)
 * Expose native protocol server status in nodetool info (CASSANDRA-5735)
 * Fix pathetic performance of range tombstones (CASSANDRA-5677)
 * Fix querying with an empty (impossible) range (CASSANDRA-5573)
 * cqlsh: handle CUSTOM 2i in DESCRIBE output (CASSANDRA-5760)
 * Fix minor bug in Range.intersects(Bound) (CASSANDRA-5771)
 * cqlsh: handle disabled compression in DESCRIBE output (CASSANDRA-5766)
 * Ensure all UP events are notified on the native protocol (CASSANDRA-5769)
 * Fix formatting of sstable2json with multiple -k arguments (CASSANDRA-5781)
 * Don't rely on row marker for queries in general to hide lost markers
   after TTL expires (CASSANDRA-5762)
 * Sort nodetool help output (CASSANDRA-5776)
 * Fix column expiring during 2 phases compaction (CASSANDRA-5799)
 * now() is being rejected in INSERTs when inside collections (CASSANDRA-5795)


2.0.0-beta1
 * Add support for indexing clustered columns (CASSANDRA-5125)
 * Removed on-heap row cache (CASSANDRA-5348)
 * use nanotime consistently for node-local timeouts (CASSANDRA-5581)
 * Avoid unnecessary second pass on name-based queries (CASSANDRA-5577)
 * Experimental triggers (CASSANDRA-1311)
 * JEMalloc support for off-heap allocation (CASSANDRA-3997)
 * Single-pass compaction (CASSANDRA-4180)
 * Removed token range bisection (CASSANDRA-5518)
 * Removed compatibility with pre-1.2.5 sstables and network messages
   (CASSANDRA-5511)
 * removed PBSPredictor (CASSANDRA-5455)
 * CAS support (CASSANDRA-5062, 5441, 5442, 5443, 5619, 5667)
 * Leveled compaction performs size-tiered compactions in L0 
   (CASSANDRA-5371, 5439)
 * Add yaml network topology snitch for mixed ec2/other envs (CASSANDRA-5339)
 * Log when a node is down longer than the hint window (CASSANDRA-4554)
 * Optimize tombstone creation for ExpiringColumns (CASSANDRA-4917)
 * Improve LeveledScanner work estimation (CASSANDRA-5250, 5407)
 * Replace compaction lock with runWithCompactionsDisabled (CASSANDRA-3430)
 * Change Message IDs to ints (CASSANDRA-5307)
 * Move sstable level information into the Stats component, removing the
   need for a separate Manifest file (CASSANDRA-4872)
 * avoid serializing to byte[] on commitlog append (CASSANDRA-5199)
 * make index_interval configurable per columnfamily (CASSANDRA-3961, CASSANDRA-5650)
 * add default_time_to_live (CASSANDRA-3974)
 * add memtable_flush_period_in_ms (CASSANDRA-4237)
 * replace supercolumns internally by composites (CASSANDRA-3237, 5123)
 * upgrade thrift to 0.9.0 (CASSANDRA-3719)
 * drop unnecessary keyspace parameter from user-defined compaction API 
   (CASSANDRA-5139)
 * more robust solution to incomplete compactions + counters (CASSANDRA-5151)
 * Change order of directory searching for c*.in.sh (CASSANDRA-3983)
 * Add tool to reset SSTable compaction level for LCS (CASSANDRA-5271)
 * Allow custom configuration loader (CASSANDRA-5045)
 * Remove memory emergency pressure valve logic (CASSANDRA-3534)
 * Reduce request latency with eager retry (CASSANDRA-4705)
 * cqlsh: Remove ASSUME command (CASSANDRA-5331)
 * Rebuild BF when loading sstables if bloom_filter_fp_chance
   has changed since compaction (CASSANDRA-5015)
 * remove row-level bloom filters (CASSANDRA-4885)
 * Change Kernel Page Cache skipping into row preheating (disabled by default)
   (CASSANDRA-4937)
 * Improve repair by deciding on a gcBefore before sending
   out TreeRequests (CASSANDRA-4932)
 * Add an official way to disable compactions (CASSANDRA-5074)
 * Reenable ALTER TABLE DROP with new semantics (CASSANDRA-3919)
 * Add binary protocol versioning (CASSANDRA-5436)
 * Swap THshaServer for TThreadedSelectorServer (CASSANDRA-5530)
 * Add alias support to SELECT statement (CASSANDRA-5075)
 * Don't create empty RowMutations in CommitLogReplayer (CASSANDRA-5541)
 * Use range tombstones when dropping cfs/columns from schema (CASSANDRA-5579)
 * cqlsh: drop CQL2/CQL3-beta support (CASSANDRA-5585)
 * Track max/min column names in sstables to be able to optimize slice
   queries (CASSANDRA-5514, CASSANDRA-5595, CASSANDRA-5600)
 * Binary protocol: allow batching already prepared statements (CASSANDRA-4693)
 * Allow preparing timestamp, ttl and limit in CQL3 queries (CASSANDRA-4450)
 * Support native link w/o JNA in Java7 (CASSANDRA-3734)
 * Use SASL authentication in binary protocol v2 (CASSANDRA-5545)
 * Replace Thrift HsHa with LMAX Disruptor based implementation (CASSANDRA-5582)
 * cqlsh: Add row count to SELECT output (CASSANDRA-5636)
 * Include a timestamp with all read commands to determine column expiration
   (CASSANDRA-5149)
 * Streaming 2.0 (CASSANDRA-5286, 5699)
 * Conditional create/drop ks/table/index statements in CQL3 (CASSANDRA-2737)
 * more pre-table creation property validation (CASSANDRA-5693)
 * Redesign repair messages (CASSANDRA-5426)
 * Fix ALTER RENAME post-5125 (CASSANDRA-5702)
 * Disallow renaming a 2ndary indexed column (CASSANDRA-5705)
 * Rename Table to Keyspace (CASSANDRA-5613)
 * Ensure changing column_index_size_in_kb on different nodes don't corrupt the
   sstable (CASSANDRA-5454)
 * Move resultset type information into prepare, not execute (CASSANDRA-5649)
 * Auto paging in binary protocol (CASSANDRA-4415, 5714)
 * Don't tie client side use of AbstractType to JDBC (CASSANDRA-4495)
 * Adds new TimestampType to replace DateType (CASSANDRA-5723, CASSANDRA-5729)
Merged from 1.2:
 * make starting native protocol server idempotent (CASSANDRA-5728)
 * Fix loading key cache when a saved entry is no longer valid (CASSANDRA-5706)
 * Fix serialization of the LEFT gossip value (CASSANDRA-5696)
 * cqlsh: Don't show 'null' in place of empty values (CASSANDRA-5675)
 * Race condition in detecting version on a mixed 1.1/1.2 cluster
   (CASSANDRA-5692)
 * Fix skipping range tombstones with reverse queries (CASSANDRA-5712)
 * Expire entries out of ThriftSessionManager (CASSANRDA-5719)
 * Don't keep ancestor information in memory (CASSANDRA-5342)
 * cqlsh: fix handling of semicolons inside BATCH queries (CASSANDRA-5697)


1.2.6
 * Fix tracing when operation completes before all responses arrive 
   (CASSANDRA-5668)
 * Fix cross-DC mutation forwarding (CASSANDRA-5632)
 * Reduce SSTableLoader memory usage (CASSANDRA-5555)
 * Scale hinted_handoff_throttle_in_kb to cluster size (CASSANDRA-5272)
 * (Hadoop) Add CQL3 input/output formats (CASSANDRA-4421, 5622)
 * (Hadoop) Fix InputKeyRange in CFIF (CASSANDRA-5536)
 * Fix dealing with ridiculously large max sstable sizes in LCS (CASSANDRA-5589)
 * Ignore pre-truncate hints (CASSANDRA-4655)
 * Move System.exit on OOM into a separate thread (CASSANDRA-5273)
 * Write row markers when serializing schema (CASSANDRA-5572)
 * Check only SSTables for the requested range when streaming (CASSANDRA-5569)
 * Improve batchlog replay behavior and hint ttl handling (CASSANDRA-5314)
 * Exclude localTimestamp from validation for tombstones (CASSANDRA-5398)
 * cqlsh: add custom prompt support (CASSANDRA-5539)
 * Reuse prepared statements in hot auth queries (CASSANDRA-5594)
 * cqlsh: add vertical output option (see EXPAND) (CASSANDRA-5597)
 * Add a rate limit option to stress (CASSANDRA-5004)
 * have BulkLoader ignore snapshots directories (CASSANDRA-5587) 
 * fix SnitchProperties logging context (CASSANDRA-5602)
 * Expose whether jna is enabled and memory is locked via JMX (CASSANDRA-5508)
 * cqlsh: fix COPY FROM with ReversedType (CASSANDRA-5610)
 * Allow creating CUSTOM indexes on collections (CASSANDRA-5615)
 * Evaluate now() function at execution time (CASSANDRA-5616)
 * Expose detailed read repair metrics (CASSANDRA-5618)
 * Correct blob literal + ReversedType parsing (CASSANDRA-5629)
 * Allow GPFS to prefer the internal IP like EC2MRS (CASSANDRA-5630)
 * fix help text for -tspw cassandra-cli (CASSANDRA-5643)
 * don't throw away initial causes exceptions for internode encryption issues 
   (CASSANDRA-5644)
 * Fix message spelling errors for cql select statements (CASSANDRA-5647)
 * Suppress custom exceptions thru jmx (CASSANDRA-5652)
 * Update CREATE CUSTOM INDEX syntax (CASSANDRA-5639)
 * Fix PermissionDetails.equals() method (CASSANDRA-5655)
 * Never allow partition key ranges in CQL3 without token() (CASSANDRA-5666)
 * Gossiper incorrectly drops AppState for an upgrading node (CASSANDRA-5660)
 * Connection thrashing during multi-region ec2 during upgrade, due to 
   messaging version (CASSANDRA-5669)
 * Avoid over reconnecting in EC2MRS (CASSANDRA-5678)
 * Fix ReadResponseSerializer.serializedSize() for digest reads (CASSANDRA-5476)
 * allow sstable2json on 2i CFs (CASSANDRA-5694)
Merged from 1.1:
 * Remove buggy thrift max message length option (CASSANDRA-5529)
 * Fix NPE in Pig's widerow mode (CASSANDRA-5488)
 * Add split size parameter to Pig and disable split combination (CASSANDRA-5544)


1.2.5
 * make BytesToken.toString only return hex bytes (CASSANDRA-5566)
 * Ensure that submitBackground enqueues at least one task (CASSANDRA-5554)
 * fix 2i updates with identical values and timestamps (CASSANDRA-5540)
 * fix compaction throttling bursty-ness (CASSANDRA-4316)
 * reduce memory consumption of IndexSummary (CASSANDRA-5506)
 * remove per-row column name bloom filters (CASSANDRA-5492)
 * Include fatal errors in trace events (CASSANDRA-5447)
 * Ensure that PerRowSecondaryIndex is notified of row-level deletes
   (CASSANDRA-5445)
 * Allow empty blob literals in CQL3 (CASSANDRA-5452)
 * Fix streaming RangeTombstones at column index boundary (CASSANDRA-5418)
 * Fix preparing statements when current keyspace is not set (CASSANDRA-5468)
 * Fix SemanticVersion.isSupportedBy minor/patch handling (CASSANDRA-5496)
 * Don't provide oldCfId for post-1.1 system cfs (CASSANDRA-5490)
 * Fix primary range ignores replication strategy (CASSANDRA-5424)
 * Fix shutdown of binary protocol server (CASSANDRA-5507)
 * Fix repair -snapshot not working (CASSANDRA-5512)
 * Set isRunning flag later in binary protocol server (CASSANDRA-5467)
 * Fix use of CQL3 functions with descending clustering order (CASSANDRA-5472)
 * Disallow renaming columns one at a time for thrift table in CQL3
   (CASSANDRA-5531)
 * cqlsh: add CLUSTERING ORDER BY support to DESCRIBE (CASSANDRA-5528)
 * Add custom secondary index support to CQL3 (CASSANDRA-5484)
 * Fix repair hanging silently on unexpected error (CASSANDRA-5229)
 * Fix Ec2Snitch regression introduced by CASSANDRA-5171 (CASSANDRA-5432)
 * Add nodetool enablebackup/disablebackup (CASSANDRA-5556)
 * cqlsh: fix DESCRIBE after case insensitive USE (CASSANDRA-5567)
Merged from 1.1
 * Add retry mechanism to OTC for non-droppable_verbs (CASSANDRA-5393)
 * Use allocator information to improve memtable memory usage estimate
   (CASSANDRA-5497)
 * Fix trying to load deleted row into row cache on startup (CASSANDRA-4463)
 * fsync leveled manifest to avoid corruption (CASSANDRA-5535)
 * Fix Bound intersection computation (CASSANDRA-5551)
 * sstablescrub now respects max memory size in cassandra.in.sh (CASSANDRA-5562)


1.2.4
 * Ensure that PerRowSecondaryIndex updates see the most recent values
   (CASSANDRA-5397)
 * avoid duplicate index entries ind PrecompactedRow and 
   ParallelCompactionIterable (CASSANDRA-5395)
 * remove the index entry on oldColumn when new column is a tombstone 
   (CASSANDRA-5395)
 * Change default stream throughput from 400 to 200 mbps (CASSANDRA-5036)
 * Gossiper logs DOWN for symmetry with UP (CASSANDRA-5187)
 * Fix mixing prepared statements between keyspaces (CASSANDRA-5352)
 * Fix consistency level during bootstrap - strike 3 (CASSANDRA-5354)
 * Fix transposed arguments in AlreadyExistsException (CASSANDRA-5362)
 * Improve asynchronous hint delivery (CASSANDRA-5179)
 * Fix Guava dependency version (12.0 -> 13.0.1) for Maven (CASSANDRA-5364)
 * Validate that provided CQL3 collection value are < 64K (CASSANDRA-5355)
 * Make upgradeSSTable skip current version sstables by default (CASSANDRA-5366)
 * Optimize min/max timestamp collection (CASSANDRA-5373)
 * Invalid streamId in cql binary protocol when using invalid CL 
   (CASSANDRA-5164)
 * Fix validation for IN where clauses with collections (CASSANDRA-5376)
 * Copy resultSet on count query to avoid ConcurrentModificationException 
   (CASSANDRA-5382)
 * Correctly typecheck in CQL3 even with ReversedType (CASSANDRA-5386)
 * Fix streaming compressed files when using encryption (CASSANDRA-5391)
 * cassandra-all 1.2.0 pom missing netty dependency (CASSANDRA-5392)
 * Fix writetime/ttl functions on null values (CASSANDRA-5341)
 * Fix NPE during cql3 select with token() (CASSANDRA-5404)
 * IndexHelper.skipBloomFilters won't skip non-SHA filters (CASSANDRA-5385)
 * cqlsh: Print maps ordered by key, sort sets (CASSANDRA-5413)
 * Add null syntax support in CQL3 for inserts (CASSANDRA-3783)
 * Allow unauthenticated set_keyspace() calls (CASSANDRA-5423)
 * Fix potential incremental backups race (CASSANDRA-5410)
 * Fix prepared BATCH statements with batch-level timestamps (CASSANDRA-5415)
 * Allow overriding superuser setup delay (CASSANDRA-5430)
 * cassandra-shuffle with JMX usernames and passwords (CASSANDRA-5431)
Merged from 1.1:
 * cli: Quote ks and cf names in schema output when needed (CASSANDRA-5052)
 * Fix bad default for min/max timestamp in SSTableMetadata (CASSANDRA-5372)
 * Fix cf name extraction from manifest in Directories.migrateFile() 
   (CASSANDRA-5242)
 * Support pluggable internode authentication (CASSANDRA-5401)


1.2.3
 * add check for sstable overlap within a level on startup (CASSANDRA-5327)
 * replace ipv6 colons in jmx object names (CASSANDRA-5298, 5328)
 * Avoid allocating SSTableBoundedScanner during repair when the range does 
   not intersect the sstable (CASSANDRA-5249)
 * Don't lowercase property map keys (this breaks NTS) (CASSANDRA-5292)
 * Fix composite comparator with super columns (CASSANDRA-5287)
 * Fix insufficient validation of UPDATE queries against counter cfs
   (CASSANDRA-5300)
 * Fix PropertyFileSnitch default DC/Rack behavior (CASSANDRA-5285)
 * Handle null values when executing prepared statement (CASSANDRA-5081)
 * Add netty to pom dependencies (CASSANDRA-5181)
 * Include type arguments in Thrift CQLPreparedResult (CASSANDRA-5311)
 * Fix compaction not removing columns when bf_fp_ratio is 1 (CASSANDRA-5182)
 * cli: Warn about missing CQL3 tables in schema descriptions (CASSANDRA-5309)
 * Re-enable unknown option in replication/compaction strategies option for
   backward compatibility (CASSANDRA-4795)
 * Add binary protocol support to stress (CASSANDRA-4993)
 * cqlsh: Fix COPY FROM value quoting and null handling (CASSANDRA-5305)
 * Fix repair -pr for vnodes (CASSANDRA-5329)
 * Relax CL for auth queries for non-default users (CASSANDRA-5310)
 * Fix AssertionError during repair (CASSANDRA-5245)
 * Don't announce migrations to pre-1.2 nodes (CASSANDRA-5334)
Merged from 1.1:
 * Update offline scrub for 1.0 -> 1.1 directory structure (CASSANDRA-5195)
 * add tmp flag to Descriptor hashcode (CASSANDRA-4021)
 * fix logging of "Found table data in data directories" when only system tables
   are present (CASSANDRA-5289)
 * cli: Add JMX authentication support (CASSANDRA-5080)
 * nodetool: ability to repair specific range (CASSANDRA-5280)
 * Fix possible assertion triggered in SliceFromReadCommand (CASSANDRA-5284)
 * cqlsh: Add inet type support on Windows (ipv4-only) (CASSANDRA-4801)
 * Fix race when initializing ColumnFamilyStore (CASSANDRA-5350)
 * Add UseTLAB JVM flag (CASSANDRA-5361)


1.2.2
 * fix potential for multiple concurrent compactions of the same sstables
   (CASSANDRA-5256)
 * avoid no-op caching of byte[] on commitlog append (CASSANDRA-5199)
 * fix symlinks under data dir not working (CASSANDRA-5185)
 * fix bug in compact storage metadata handling (CASSANDRA-5189)
 * Validate login for USE queries (CASSANDRA-5207)
 * cli: remove default username and password (CASSANDRA-5208)
 * configure populate_io_cache_on_flush per-CF (CASSANDRA-4694)
 * allow configuration of internode socket buffer (CASSANDRA-3378)
 * Make sstable directory picking blacklist-aware again (CASSANDRA-5193)
 * Correctly expire gossip states for edge cases (CASSANDRA-5216)
 * Improve handling of directory creation failures (CASSANDRA-5196)
 * Expose secondary indicies to the rest of nodetool (CASSANDRA-4464)
 * Binary protocol: avoid sending notification for 0.0.0.0 (CASSANDRA-5227)
 * add UseCondCardMark XX jvm settings on jdk 1.7 (CASSANDRA-4366)
 * CQL3 refactor to allow conversion function (CASSANDRA-5226)
 * Fix drop of sstables in some circumstance (CASSANDRA-5232)
 * Implement caching of authorization results (CASSANDRA-4295)
 * Add support for LZ4 compression (CASSANDRA-5038)
 * Fix missing columns in wide rows queries (CASSANDRA-5225)
 * Simplify auth setup and make system_auth ks alterable (CASSANDRA-5112)
 * Stop compactions from hanging during bootstrap (CASSANDRA-5244)
 * fix compressed streaming sending extra chunk (CASSANDRA-5105)
 * Add CQL3-based implementations of IAuthenticator and IAuthorizer
   (CASSANDRA-4898)
 * Fix timestamp-based tomstone removal logic (CASSANDRA-5248)
 * cli: Add JMX authentication support (CASSANDRA-5080)
 * Fix forceFlush behavior (CASSANDRA-5241)
 * cqlsh: Add username autocompletion (CASSANDRA-5231)
 * Fix CQL3 composite partition key error (CASSANDRA-5240)
 * Allow IN clause on last clustering key (CASSANDRA-5230)
Merged from 1.1:
 * fix start key/end token validation for wide row iteration (CASSANDRA-5168)
 * add ConfigHelper support for Thrift frame and max message sizes (CASSANDRA-5188)
 * fix nodetool repair not fail on node down (CASSANDRA-5203)
 * always collect tombstone hints (CASSANDRA-5068)
 * Fix error when sourcing file in cqlsh (CASSANDRA-5235)


1.2.1
 * stream undelivered hints on decommission (CASSANDRA-5128)
 * GossipingPropertyFileSnitch loads saved dc/rack info if needed (CASSANDRA-5133)
 * drain should flush system CFs too (CASSANDRA-4446)
 * add inter_dc_tcp_nodelay setting (CASSANDRA-5148)
 * re-allow wrapping ranges for start_token/end_token range pairitspwng (CASSANDRA-5106)
 * fix validation compaction of empty rows (CASSANDRA-5136)
 * nodetool methods to enable/disable hint storage/delivery (CASSANDRA-4750)
 * disallow bloom filter false positive chance of 0 (CASSANDRA-5013)
 * add threadpool size adjustment methods to JMXEnabledThreadPoolExecutor and 
   CompactionManagerMBean (CASSANDRA-5044)
 * fix hinting for dropped local writes (CASSANDRA-4753)
 * off-heap cache doesn't need mutable column container (CASSANDRA-5057)
 * apply disk_failure_policy to bad disks on initial directory creation 
   (CASSANDRA-4847)
 * Optimize name-based queries to use ArrayBackedSortedColumns (CASSANDRA-5043)
 * Fall back to old manifest if most recent is unparseable (CASSANDRA-5041)
 * pool [Compressed]RandomAccessReader objects on the partitioned read path
   (CASSANDRA-4942)
 * Add debug logging to list filenames processed by Directories.migrateFile 
   method (CASSANDRA-4939)
 * Expose black-listed directories via JMX (CASSANDRA-4848)
 * Log compaction merge counts (CASSANDRA-4894)
 * Minimize byte array allocation by AbstractData{Input,Output} (CASSANDRA-5090)
 * Add SSL support for the binary protocol (CASSANDRA-5031)
 * Allow non-schema system ks modification for shuffle to work (CASSANDRA-5097)
 * cqlsh: Add default limit to SELECT statements (CASSANDRA-4972)
 * cqlsh: fix DESCRIBE for 1.1 cfs in CQL3 (CASSANDRA-5101)
 * Correctly gossip with nodes >= 1.1.7 (CASSANDRA-5102)
 * Ensure CL guarantees on digest mismatch (CASSANDRA-5113)
 * Validate correctly selects on composite partition key (CASSANDRA-5122)
 * Fix exception when adding collection (CASSANDRA-5117)
 * Handle states for non-vnode clusters correctly (CASSANDRA-5127)
 * Refuse unrecognized replication and compaction strategy options (CASSANDRA-4795)
 * Pick the correct value validator in sstable2json for cql3 tables (CASSANDRA-5134)
 * Validate login for describe_keyspace, describe_keyspaces and set_keyspace
   (CASSANDRA-5144)
 * Fix inserting empty maps (CASSANDRA-5141)
 * Don't remove tokens from System table for node we know (CASSANDRA-5121)
 * fix streaming progress report for compresed files (CASSANDRA-5130)
 * Coverage analysis for low-CL queries (CASSANDRA-4858)
 * Stop interpreting dates as valid timeUUID value (CASSANDRA-4936)
 * Adds E notation for floating point numbers (CASSANDRA-4927)
 * Detect (and warn) unintentional use of the cql2 thrift methods when cql3 was
   intended (CASSANDRA-5172)
 * cli: Quote ks and cf names in schema output when needed (CASSANDRA-5052)
 * Fix cf name extraction from manifest in Directories.migrateFile() (CASSANDRA-5242)
 * Replace mistaken usage of commons-logging with slf4j (CASSANDRA-5464)
 * Ensure Jackson dependency matches lib (CASSANDRA-5126)
 * Expose droppable tombstone ratio stats over JMX (CASSANDRA-5159)
Merged from 1.1:
 * Simplify CompressedRandomAccessReader to work around JDK FD bug (CASSANDRA-5088)
 * Improve handling a changing target throttle rate mid-compaction (CASSANDRA-5087)
 * Pig: correctly decode row keys in widerow mode (CASSANDRA-5098)
 * nodetool repair command now prints progress (CASSANDRA-4767)
 * fix user defined compaction to run against 1.1 data directory (CASSANDRA-5118)
 * Fix CQL3 BATCH authorization caching (CASSANDRA-5145)
 * fix get_count returns incorrect value with TTL (CASSANDRA-5099)
 * better handling for mid-compaction failure (CASSANDRA-5137)
 * convert default marshallers list to map for better readability (CASSANDRA-5109)
 * fix ConcurrentModificationException in getBootstrapSource (CASSANDRA-5170)
 * fix sstable maxtimestamp for row deletes and pre-1.1.1 sstables (CASSANDRA-5153)
 * Fix thread growth on node removal (CASSANDRA-5175)
 * Make Ec2Region's datacenter name configurable (CASSANDRA-5155)


1.2.0
 * Disallow counters in collections (CASSANDRA-5082)
 * cqlsh: add unit tests (CASSANDRA-3920)
 * fix default bloom_filter_fp_chance for LeveledCompactionStrategy (CASSANDRA-5093)
Merged from 1.1:
 * add validation for get_range_slices with start_key and end_token (CASSANDRA-5089)


1.2.0-rc2
 * fix nodetool ownership display with vnodes (CASSANDRA-5065)
 * cqlsh: add DESCRIBE KEYSPACES command (CASSANDRA-5060)
 * Fix potential infinite loop when reloading CFS (CASSANDRA-5064)
 * Fix SimpleAuthorizer example (CASSANDRA-5072)
 * cqlsh: force CL.ONE for tracing and system.schema* queries (CASSANDRA-5070)
 * Includes cassandra-shuffle in the debian package (CASSANDRA-5058)
Merged from 1.1:
 * fix multithreaded compaction deadlock (CASSANDRA-4492)
 * fix temporarily missing schema after upgrade from pre-1.1.5 (CASSANDRA-5061)
 * Fix ALTER TABLE overriding compression options with defaults
   (CASSANDRA-4996, 5066)
 * fix specifying and altering crc_check_chance (CASSANDRA-5053)
 * fix Murmur3Partitioner ownership% calculation (CASSANDRA-5076)
 * Don't expire columns sooner than they should in 2ndary indexes (CASSANDRA-5079)


1.2-rc1
 * rename rpc_timeout settings to request_timeout (CASSANDRA-5027)
 * add BF with 0.1 FP to LCS by default (CASSANDRA-5029)
 * Fix preparing insert queries (CASSANDRA-5016)
 * Fix preparing queries with counter increment (CASSANDRA-5022)
 * Fix preparing updates with collections (CASSANDRA-5017)
 * Don't generate UUID based on other node address (CASSANDRA-5002)
 * Fix message when trying to alter a clustering key type (CASSANDRA-5012)
 * Update IAuthenticator to match the new IAuthorizer (CASSANDRA-5003)
 * Fix inserting only a key in CQL3 (CASSANDRA-5040)
 * Fix CQL3 token() function when used with strings (CASSANDRA-5050)
Merged from 1.1:
 * reduce log spam from invalid counter shards (CASSANDRA-5026)
 * Improve schema propagation performance (CASSANDRA-5025)
 * Fix for IndexHelper.IndexFor throws OOB Exception (CASSANDRA-5030)
 * cqlsh: make it possible to describe thrift CFs (CASSANDRA-4827)
 * cqlsh: fix timestamp formatting on some platforms (CASSANDRA-5046)


1.2-beta3
 * make consistency level configurable in cqlsh (CASSANDRA-4829)
 * fix cqlsh rendering of blob fields (CASSANDRA-4970)
 * fix cqlsh DESCRIBE command (CASSANDRA-4913)
 * save truncation position in system table (CASSANDRA-4906)
 * Move CompressionMetadata off-heap (CASSANDRA-4937)
 * allow CLI to GET cql3 columnfamily data (CASSANDRA-4924)
 * Fix rare race condition in getExpireTimeForEndpoint (CASSANDRA-4402)
 * acquire references to overlapping sstables during compaction so bloom filter
   doesn't get free'd prematurely (CASSANDRA-4934)
 * Don't share slice query filter in CQL3 SelectStatement (CASSANDRA-4928)
 * Separate tracing from Log4J (CASSANDRA-4861)
 * Exclude gcable tombstones from merkle-tree computation (CASSANDRA-4905)
 * Better printing of AbstractBounds for tracing (CASSANDRA-4931)
 * Optimize mostRecentTombstone check in CC.collectAllData (CASSANDRA-4883)
 * Change stream session ID to UUID to avoid collision from same node (CASSANDRA-4813)
 * Use Stats.db when bulk loading if present (CASSANDRA-4957)
 * Skip repair on system_trace and keyspaces with RF=1 (CASSANDRA-4956)
 * (cql3) Remove arbitrary SELECT limit (CASSANDRA-4918)
 * Correctly handle prepared operation on collections (CASSANDRA-4945)
 * Fix CQL3 LIMIT (CASSANDRA-4877)
 * Fix Stress for CQL3 (CASSANDRA-4979)
 * Remove cassandra specific exceptions from JMX interface (CASSANDRA-4893)
 * (CQL3) Force using ALLOW FILTERING on potentially inefficient queries (CASSANDRA-4915)
 * (cql3) Fix adding column when the table has collections (CASSANDRA-4982)
 * (cql3) Fix allowing collections with compact storage (CASSANDRA-4990)
 * (cql3) Refuse ttl/writetime function on collections (CASSANDRA-4992)
 * Replace IAuthority with new IAuthorizer (CASSANDRA-4874)
 * clqsh: fix KEY pseudocolumn escaping when describing Thrift tables
   in CQL3 mode (CASSANDRA-4955)
 * add basic authentication support for Pig CassandraStorage (CASSANDRA-3042)
 * fix CQL2 ALTER TABLE compaction_strategy_class altering (CASSANDRA-4965)
Merged from 1.1:
 * Fall back to old describe_splits if d_s_ex is not available (CASSANDRA-4803)
 * Improve error reporting when streaming ranges fail (CASSANDRA-5009)
 * Fix cqlsh timestamp formatting of timezone info (CASSANDRA-4746)
 * Fix assertion failure with leveled compaction (CASSANDRA-4799)
 * Check for null end_token in get_range_slice (CASSANDRA-4804)
 * Remove all remnants of removed nodes (CASSANDRA-4840)
 * Add aut-reloading of the log4j file in debian package (CASSANDRA-4855)
 * Fix estimated row cache entry size (CASSANDRA-4860)
 * reset getRangeSlice filter after finishing a row for get_paged_slice
   (CASSANDRA-4919)
 * expunge row cache post-truncate (CASSANDRA-4940)
 * Allow static CF definition with compact storage (CASSANDRA-4910)
 * Fix endless loop/compaction of schema_* CFs due to broken timestamps (CASSANDRA-4880)
 * Fix 'wrong class type' assertion in CounterColumn (CASSANDRA-4976)


1.2-beta2
 * fp rate of 1.0 disables BF entirely; LCS defaults to 1.0 (CASSANDRA-4876)
 * off-heap bloom filters for row keys (CASSANDRA_4865)
 * add extension point for sstable components (CASSANDRA-4049)
 * improve tracing output (CASSANDRA-4852, 4862)
 * make TRACE verb droppable (CASSANDRA-4672)
 * fix BulkLoader recognition of CQL3 columnfamilies (CASSANDRA-4755)
 * Sort commitlog segments for replay by id instead of mtime (CASSANDRA-4793)
 * Make hint delivery asynchronous (CASSANDRA-4761)
 * Pluggable Thrift transport factories for CLI and cqlsh (CASSANDRA-4609, 4610)
 * cassandra-cli: allow Double value type to be inserted to a column (CASSANDRA-4661)
 * Add ability to use custom TServerFactory implementations (CASSANDRA-4608)
 * optimize batchlog flushing to skip successful batches (CASSANDRA-4667)
 * include metadata for system keyspace itself in schema tables (CASSANDRA-4416)
 * add check to PropertyFileSnitch to verify presence of location for
   local node (CASSANDRA-4728)
 * add PBSPredictor consistency modeler (CASSANDRA-4261)
 * remove vestiges of Thrift unframed mode (CASSANDRA-4729)
 * optimize single-row PK lookups (CASSANDRA-4710)
 * adjust blockFor calculation to account for pending ranges due to node 
   movement (CASSANDRA-833)
 * Change CQL version to 3.0.0 and stop accepting 3.0.0-beta1 (CASSANDRA-4649)
 * (CQL3) Make prepared statement global instead of per connection 
   (CASSANDRA-4449)
 * Fix scrubbing of CQL3 created tables (CASSANDRA-4685)
 * (CQL3) Fix validation when using counter and regular columns in the same 
   table (CASSANDRA-4706)
 * Fix bug starting Cassandra with simple authentication (CASSANDRA-4648)
 * Add support for batchlog in CQL3 (CASSANDRA-4545, 4738)
 * Add support for multiple column family outputs in CFOF (CASSANDRA-4208)
 * Support repairing only the local DC nodes (CASSANDRA-4747)
 * Use rpc_address for binary protocol and change default port (CASSANDRA-4751)
 * Fix use of collections in prepared statements (CASSANDRA-4739)
 * Store more information into peers table (CASSANDRA-4351, 4814)
 * Configurable bucket size for size tiered compaction (CASSANDRA-4704)
 * Run leveled compaction in parallel (CASSANDRA-4310)
 * Fix potential NPE during CFS reload (CASSANDRA-4786)
 * Composite indexes may miss results (CASSANDRA-4796)
 * Move consistency level to the protocol level (CASSANDRA-4734, 4824)
 * Fix Subcolumn slice ends not respected (CASSANDRA-4826)
 * Fix Assertion error in cql3 select (CASSANDRA-4783)
 * Fix list prepend logic (CQL3) (CASSANDRA-4835)
 * Add booleans as literals in CQL3 (CASSANDRA-4776)
 * Allow renaming PK columns in CQL3 (CASSANDRA-4822)
 * Fix binary protocol NEW_NODE event (CASSANDRA-4679)
 * Fix potential infinite loop in tombstone compaction (CASSANDRA-4781)
 * Remove system tables accounting from schema (CASSANDRA-4850)
 * (cql3) Force provided columns in clustering key order in 
   'CLUSTERING ORDER BY' (CASSANDRA-4881)
 * Fix composite index bug (CASSANDRA-4884)
 * Fix short read protection for CQL3 (CASSANDRA-4882)
 * Add tracing support to the binary protocol (CASSANDRA-4699)
 * (cql3) Don't allow prepared marker inside collections (CASSANDRA-4890)
 * Re-allow order by on non-selected columns (CASSANDRA-4645)
 * Bug when composite index is created in a table having collections (CASSANDRA-4909)
 * log index scan subject in CompositesSearcher (CASSANDRA-4904)
Merged from 1.1:
 * add get[Row|Key]CacheEntries to CacheServiceMBean (CASSANDRA-4859)
 * fix get_paged_slice to wrap to next row correctly (CASSANDRA-4816)
 * fix indexing empty column values (CASSANDRA-4832)
 * allow JdbcDate to compose null Date objects (CASSANDRA-4830)
 * fix possible stackoverflow when compacting 1000s of sstables
   (CASSANDRA-4765)
 * fix wrong leveled compaction progress calculation (CASSANDRA-4807)
 * add a close() method to CRAR to prevent leaking file descriptors (CASSANDRA-4820)
 * fix potential infinite loop in get_count (CASSANDRA-4833)
 * fix compositeType.{get/from}String methods (CASSANDRA-4842)
 * (CQL) fix CREATE COLUMNFAMILY permissions check (CASSANDRA-4864)
 * Fix DynamicCompositeType same type comparison (CASSANDRA-4711)
 * Fix duplicate SSTable reference when stream session failed (CASSANDRA-3306)
 * Allow static CF definition with compact storage (CASSANDRA-4910)
 * Fix endless loop/compaction of schema_* CFs due to broken timestamps (CASSANDRA-4880)
 * Fix 'wrong class type' assertion in CounterColumn (CASSANDRA-4976)


1.2-beta1
 * add atomic_batch_mutate (CASSANDRA-4542, -4635)
 * increase default max_hint_window_in_ms to 3h (CASSANDRA-4632)
 * include message initiation time to replicas so they can more
   accurately drop timed-out requests (CASSANDRA-2858)
 * fix clientutil.jar dependencies (CASSANDRA-4566)
 * optimize WriteResponse (CASSANDRA-4548)
 * new metrics (CASSANDRA-4009)
 * redesign KEYS indexes to avoid read-before-write (CASSANDRA-2897)
 * debug tracing (CASSANDRA-1123)
 * parallelize row cache loading (CASSANDRA-4282)
 * Make compaction, flush JBOD-aware (CASSANDRA-4292)
 * run local range scans on the read stage (CASSANDRA-3687)
 * clean up ioexceptions (CASSANDRA-2116)
 * add disk_failure_policy (CASSANDRA-2118)
 * Introduce new json format with row level deletion (CASSANDRA-4054)
 * remove redundant "name" column from schema_keyspaces (CASSANDRA-4433)
 * improve "nodetool ring" handling of multi-dc clusters (CASSANDRA-3047)
 * update NTS calculateNaturalEndpoints to be O(N log N) (CASSANDRA-3881)
 * split up rpc timeout by operation type (CASSANDRA-2819)
 * rewrite key cache save/load to use only sequential i/o (CASSANDRA-3762)
 * update MS protocol with a version handshake + broadcast address id
   (CASSANDRA-4311)
 * multithreaded hint replay (CASSANDRA-4189)
 * add inter-node message compression (CASSANDRA-3127)
 * remove COPP (CASSANDRA-2479)
 * Track tombstone expiration and compact when tombstone content is
   higher than a configurable threshold, default 20% (CASSANDRA-3442, 4234)
 * update MurmurHash to version 3 (CASSANDRA-2975)
 * (CLI) track elapsed time for `delete' operation (CASSANDRA-4060)
 * (CLI) jline version is bumped to 1.0 to properly  support
   'delete' key function (CASSANDRA-4132)
 * Save IndexSummary into new SSTable 'Summary' component (CASSANDRA-2392, 4289)
 * Add support for range tombstones (CASSANDRA-3708)
 * Improve MessagingService efficiency (CASSANDRA-3617)
 * Avoid ID conflicts from concurrent schema changes (CASSANDRA-3794)
 * Set thrift HSHA server thread limit to unlimited by default (CASSANDRA-4277)
 * Avoids double serialization of CF id in RowMutation messages
   (CASSANDRA-4293)
 * stream compressed sstables directly with java nio (CASSANDRA-4297)
 * Support multiple ranges in SliceQueryFilter (CASSANDRA-3885)
 * Add column metadata to system column families (CASSANDRA-4018)
 * (cql3) Always use composite types by default (CASSANDRA-4329)
 * (cql3) Add support for set, map and list (CASSANDRA-3647)
 * Validate date type correctly (CASSANDRA-4441)
 * (cql3) Allow definitions with only a PK (CASSANDRA-4361)
 * (cql3) Add support for row key composites (CASSANDRA-4179)
 * improve DynamicEndpointSnitch by using reservoir sampling (CASSANDRA-4038)
 * (cql3) Add support for 2ndary indexes (CASSANDRA-3680)
 * (cql3) fix defining more than one PK to be invalid (CASSANDRA-4477)
 * remove schema agreement checking from all external APIs (Thrift, CQL and CQL3) (CASSANDRA-4487)
 * add Murmur3Partitioner and make it default for new installations (CASSANDRA-3772, 4621)
 * (cql3) update pseudo-map syntax to use map syntax (CASSANDRA-4497)
 * Finer grained exceptions hierarchy and provides error code with exceptions (CASSANDRA-3979)
 * Adds events push to binary protocol (CASSANDRA-4480)
 * Rewrite nodetool help (CASSANDRA-2293)
 * Make CQL3 the default for CQL (CASSANDRA-4640)
 * update stress tool to be able to use CQL3 (CASSANDRA-4406)
 * Accept all thrift update on CQL3 cf but don't expose their metadata (CASSANDRA-4377)
 * Replace Throttle with Guava's RateLimiter for HintedHandOff (CASSANDRA-4541)
 * fix counter add/get using CQL2 and CQL3 in stress tool (CASSANDRA-4633)
 * Add sstable count per level to cfstats (CASSANDRA-4537)
 * (cql3) Add ALTER KEYSPACE statement (CASSANDRA-4611)
 * (cql3) Allow defining default consistency levels (CASSANDRA-4448)
 * (cql3) Fix queries using LIMIT missing results (CASSANDRA-4579)
 * fix cross-version gossip messaging (CASSANDRA-4576)
 * added inet data type (CASSANDRA-4627)


1.1.6
 * Wait for writes on synchronous read digest mismatch (CASSANDRA-4792)
 * fix commitlog replay for nanotime-infected sstables (CASSANDRA-4782)
 * preflight check ttl for maximum of 20 years (CASSANDRA-4771)
 * (Pig) fix widerow input with single column rows (CASSANDRA-4789)
 * Fix HH to compact with correct gcBefore, which avoids wiping out
   undelivered hints (CASSANDRA-4772)
 * LCS will merge up to 32 L0 sstables as intended (CASSANDRA-4778)
 * NTS will default unconfigured DC replicas to zero (CASSANDRA-4675)
 * use default consistency level in counter validation if none is
   explicitly provide (CASSANDRA-4700)
 * Improve IAuthority interface by introducing fine-grained
   access permissions and grant/revoke commands (CASSANDRA-4490, 4644)
 * fix assumption error in CLI when updating/describing keyspace 
   (CASSANDRA-4322)
 * Adds offline sstablescrub to debian packaging (CASSANDRA-4642)
 * Automatic fixing of overlapping leveled sstables (CASSANDRA-4644)
 * fix error when using ORDER BY with extended selections (CASSANDRA-4689)
 * (CQL3) Fix validation for IN queries for non-PK cols (CASSANDRA-4709)
 * fix re-created keyspace disappering after 1.1.5 upgrade 
   (CASSANDRA-4698, 4752)
 * (CLI) display elapsed time in 2 fraction digits (CASSANDRA-3460)
 * add authentication support to sstableloader (CASSANDRA-4712)
 * Fix CQL3 'is reversed' logic (CASSANDRA-4716, 4759)
 * (CQL3) Don't return ReversedType in result set metadata (CASSANDRA-4717)
 * Backport adding AlterKeyspace statement (CASSANDRA-4611)
 * (CQL3) Correcty accept upper-case data types (CASSANDRA-4770)
 * Add binary protocol events for schema changes (CASSANDRA-4684)
Merged from 1.0:
 * Switch from NBHM to CHM in MessagingService's callback map, which
   prevents OOM in long-running instances (CASSANDRA-4708)


1.1.5
 * add SecondaryIndex.reload API (CASSANDRA-4581)
 * use millis + atomicint for commitlog segment creation instead of
   nanotime, which has issues under some hypervisors (CASSANDRA-4601)
 * fix FD leak in slice queries (CASSANDRA-4571)
 * avoid recursion in leveled compaction (CASSANDRA-4587)
 * increase stack size under Java7 to 180K
 * Log(info) schema changes (CASSANDRA-4547)
 * Change nodetool setcachecapcity to manipulate global caches (CASSANDRA-4563)
 * (cql3) fix setting compaction strategy (CASSANDRA-4597)
 * fix broken system.schema_* timestamps on system startup (CASSANDRA-4561)
 * fix wrong skip of cache saving (CASSANDRA-4533)
 * Avoid NPE when lost+found is in data dir (CASSANDRA-4572)
 * Respect five-minute flush moratorium after initial CL replay (CASSANDRA-4474)
 * Adds ntp as recommended in debian packaging (CASSANDRA-4606)
 * Configurable transport in CF Record{Reader|Writer} (CASSANDRA-4558)
 * (cql3) fix potential NPE with both equal and unequal restriction (CASSANDRA-4532)
 * (cql3) improves ORDER BY validation (CASSANDRA-4624)
 * Fix potential deadlock during counter writes (CASSANDRA-4578)
 * Fix cql error with ORDER BY when using IN (CASSANDRA-4612)
Merged from 1.0:
 * increase Xss to 160k to accomodate latest 1.6 JVMs (CASSANDRA-4602)
 * fix toString of hint destination tokens (CASSANDRA-4568)
 * Fix multiple values for CurrentLocal NodeID (CASSANDRA-4626)


1.1.4
 * fix offline scrub to catch >= out of order rows (CASSANDRA-4411)
 * fix cassandra-env.sh on RHEL and other non-dash-based systems 
   (CASSANDRA-4494)
Merged from 1.0:
 * (Hadoop) fix setting key length for old-style mapred api (CASSANDRA-4534)
 * (Hadoop) fix iterating through a resultset consisting entirely
   of tombstoned rows (CASSANDRA-4466)


1.1.3
 * (cqlsh) add COPY TO (CASSANDRA-4434)
 * munmap commitlog segments before rename (CASSANDRA-4337)
 * (JMX) rename getRangeKeySample to sampleKeyRange to avoid returning
   multi-MB results as an attribute (CASSANDRA-4452)
 * flush based on data size, not throughput; overwritten columns no 
   longer artificially inflate liveRatio (CASSANDRA-4399)
 * update default commitlog segment size to 32MB and total commitlog
   size to 32/1024 MB for 32/64 bit JVMs, respectively (CASSANDRA-4422)
 * avoid using global partitioner to estimate ranges in index sstables
   (CASSANDRA-4403)
 * restore pre-CASSANDRA-3862 approach to removing expired tombstones
   from row cache during compaction (CASSANDRA-4364)
 * (stress) support for CQL prepared statements (CASSANDRA-3633)
 * Correctly catch exception when Snappy cannot be loaded (CASSANDRA-4400)
 * (cql3) Support ORDER BY when IN condition is given in WHERE clause (CASSANDRA-4327)
 * (cql3) delete "component_index" column on DROP TABLE call (CASSANDRA-4420)
 * change nanoTime() to currentTimeInMillis() in schema related code (CASSANDRA-4432)
 * add a token generation tool (CASSANDRA-3709)
 * Fix LCS bug with sstable containing only 1 row (CASSANDRA-4411)
 * fix "Can't Modify Index Name" problem on CF update (CASSANDRA-4439)
 * Fix assertion error in getOverlappingSSTables during repair (CASSANDRA-4456)
 * fix nodetool's setcompactionthreshold command (CASSANDRA-4455)
 * Ensure compacted files are never used, to avoid counter overcount (CASSANDRA-4436)
Merged from 1.0:
 * Push the validation of secondary index values to the SecondaryIndexManager (CASSANDRA-4240)
 * allow dropping columns shadowed by not-yet-expired supercolumn or row
   tombstones in PrecompactedRow (CASSANDRA-4396)


1.1.2
 * Fix cleanup not deleting index entries (CASSANDRA-4379)
 * Use correct partitioner when saving + loading caches (CASSANDRA-4331)
 * Check schema before trying to export sstable (CASSANDRA-2760)
 * Raise a meaningful exception instead of NPE when PFS encounters
   an unconfigured node + no default (CASSANDRA-4349)
 * fix bug in sstable blacklisting with LCS (CASSANDRA-4343)
 * LCS no longer promotes tiny sstables out of L0 (CASSANDRA-4341)
 * skip tombstones during hint replay (CASSANDRA-4320)
 * fix NPE in compactionstats (CASSANDRA-4318)
 * enforce 1m min keycache for auto (CASSANDRA-4306)
 * Have DeletedColumn.isMFD always return true (CASSANDRA-4307)
 * (cql3) exeption message for ORDER BY constraints said primary filter can be
    an IN clause, which is misleading (CASSANDRA-4319)
 * (cql3) Reject (not yet supported) creation of 2ndardy indexes on tables with
   composite primary keys (CASSANDRA-4328)
 * Set JVM stack size to 160k for java 7 (CASSANDRA-4275)
 * cqlsh: add COPY command to load data from CSV flat files (CASSANDRA-4012)
 * CFMetaData.fromThrift to throw ConfigurationException upon error (CASSANDRA-4353)
 * Use CF comparator to sort indexed columns in SecondaryIndexManager
   (CASSANDRA-4365)
 * add strategy_options to the KSMetaData.toString() output (CASSANDRA-4248)
 * (cql3) fix range queries containing unqueried results (CASSANDRA-4372)
 * (cql3) allow updating column_alias types (CASSANDRA-4041)
 * (cql3) Fix deletion bug (CASSANDRA-4193)
 * Fix computation of overlapping sstable for leveled compaction (CASSANDRA-4321)
 * Improve scrub and allow to run it offline (CASSANDRA-4321)
 * Fix assertionError in StorageService.bulkLoad (CASSANDRA-4368)
 * (cqlsh) add option to authenticate to a keyspace at startup (CASSANDRA-4108)
 * (cqlsh) fix ASSUME functionality (CASSANDRA-4352)
 * Fix ColumnFamilyRecordReader to not return progress > 100% (CASSANDRA-3942)
Merged from 1.0:
 * Set gc_grace on index CF to 0 (CASSANDRA-4314)


1.1.1
 * add populate_io_cache_on_flush option (CASSANDRA-2635)
 * allow larger cache capacities than 2GB (CASSANDRA-4150)
 * add getsstables command to nodetool (CASSANDRA-4199)
 * apply parent CF compaction settings to secondary index CFs (CASSANDRA-4280)
 * preserve commitlog size cap when recycling segments at startup
   (CASSANDRA-4201)
 * (Hadoop) fix split generation regression (CASSANDRA-4259)
 * ignore min/max compactions settings in LCS, while preserving
   behavior that min=max=0 disables autocompaction (CASSANDRA-4233)
 * log number of rows read from saved cache (CASSANDRA-4249)
 * calculate exact size required for cleanup operations (CASSANDRA-1404)
 * avoid blocking additional writes during flush when the commitlog
   gets behind temporarily (CASSANDRA-1991)
 * enable caching on index CFs based on data CF cache setting (CASSANDRA-4197)
 * warn on invalid replication strategy creation options (CASSANDRA-4046)
 * remove [Freeable]Memory finalizers (CASSANDRA-4222)
 * include tombstone size in ColumnFamily.size, which can prevent OOM
   during sudden mass delete operations by yielding a nonzero liveRatio
   (CASSANDRA-3741)
 * Open 1 sstableScanner per level for leveled compaction (CASSANDRA-4142)
 * Optimize reads when row deletion timestamps allow us to restrict
   the set of sstables we check (CASSANDRA-4116)
 * add support for commitlog archiving and point-in-time recovery
   (CASSANDRA-3690)
 * avoid generating redundant compaction tasks during streaming
   (CASSANDRA-4174)
 * add -cf option to nodetool snapshot, and takeColumnFamilySnapshot to
   StorageService mbean (CASSANDRA-556)
 * optimize cleanup to drop entire sstables where possible (CASSANDRA-4079)
 * optimize truncate when autosnapshot is disabled (CASSANDRA-4153)
 * update caches to use byte[] keys to reduce memory overhead (CASSANDRA-3966)
 * add column limit to cli (CASSANDRA-3012, 4098)
 * clean up and optimize DataOutputBuffer, used by CQL compression and
   CompositeType (CASSANDRA-4072)
 * optimize commitlog checksumming (CASSANDRA-3610)
 * identify and blacklist corrupted SSTables from future compactions 
   (CASSANDRA-2261)
 * Move CfDef and KsDef validation out of thrift (CASSANDRA-4037)
 * Expose API to repair a user provided range (CASSANDRA-3912)
 * Add way to force the cassandra-cli to refresh its schema (CASSANDRA-4052)
 * Avoid having replicate on write tasks stacking up at CL.ONE (CASSANDRA-2889)
 * (cql3) Backwards compatibility for composite comparators in non-cql3-aware
   clients (CASSANDRA-4093)
 * (cql3) Fix order by for reversed queries (CASSANDRA-4160)
 * (cql3) Add ReversedType support (CASSANDRA-4004)
 * (cql3) Add timeuuid type (CASSANDRA-4194)
 * (cql3) Minor fixes (CASSANDRA-4185)
 * (cql3) Fix prepared statement in BATCH (CASSANDRA-4202)
 * (cql3) Reduce the list of reserved keywords (CASSANDRA-4186)
 * (cql3) Move max/min compaction thresholds to compaction strategy options
   (CASSANDRA-4187)
 * Fix exception during move when localhost is the only source (CASSANDRA-4200)
 * (cql3) Allow paging through non-ordered partitioner results (CASSANDRA-3771)
 * (cql3) Fix drop index (CASSANDRA-4192)
 * (cql3) Don't return range ghosts anymore (CASSANDRA-3982)
 * fix re-creating Keyspaces/ColumnFamilies with the same name as dropped
   ones (CASSANDRA-4219)
 * fix SecondaryIndex LeveledManifest save upon snapshot (CASSANDRA-4230)
 * fix missing arrayOffset in FBUtilities.hash (CASSANDRA-4250)
 * (cql3) Add name of parameters in CqlResultSet (CASSANDRA-4242)
 * (cql3) Correctly validate order by queries (CASSANDRA-4246)
 * rename stress to cassandra-stress for saner packaging (CASSANDRA-4256)
 * Fix exception on colum metadata with non-string comparator (CASSANDRA-4269)
 * Check for unknown/invalid compression options (CASSANDRA-4266)
 * (cql3) Adds simple access to column timestamp and ttl (CASSANDRA-4217)
 * (cql3) Fix range queries with secondary indexes (CASSANDRA-4257)
 * Better error messages from improper input in cli (CASSANDRA-3865)
 * Try to stop all compaction upon Keyspace or ColumnFamily drop (CASSANDRA-4221)
 * (cql3) Allow keyspace properties to contain hyphens (CASSANDRA-4278)
 * (cql3) Correctly validate keyspace access in create table (CASSANDRA-4296)
 * Avoid deadlock in migration stage (CASSANDRA-3882)
 * Take supercolumn names and deletion info into account in memtable throughput
   (CASSANDRA-4264)
 * Add back backward compatibility for old style replication factor (CASSANDRA-4294)
 * Preserve compatibility with pre-1.1 index queries (CASSANDRA-4262)
Merged from 1.0:
 * Fix super columns bug where cache is not updated (CASSANDRA-4190)
 * fix maxTimestamp to include row tombstones (CASSANDRA-4116)
 * (CLI) properly handle quotes in create/update keyspace commands (CASSANDRA-4129)
 * Avoids possible deadlock during bootstrap (CASSANDRA-4159)
 * fix stress tool that hangs forever on timeout or error (CASSANDRA-4128)
 * stress tool to return appropriate exit code on failure (CASSANDRA-4188)
 * fix compaction NPE when out of disk space and assertions disabled
   (CASSANDRA-3985)
 * synchronize LCS getEstimatedTasks to avoid CME (CASSANDRA-4255)
 * ensure unique streaming session id's (CASSANDRA-4223)
 * kick off background compaction when min/max thresholds change 
   (CASSANDRA-4279)
 * improve ability of STCS.getBuckets to deal with 100s of 1000s of
   sstables, such as when convertinb back from LCS (CASSANDRA-4287)
 * Oversize integer in CQL throws NumberFormatException (CASSANDRA-4291)
 * fix 1.0.x node join to mixed version cluster, other nodes >= 1.1 (CASSANDRA-4195)
 * Fix LCS splitting sstable base on uncompressed size (CASSANDRA-4419)
 * Push the validation of secondary index values to the SecondaryIndexManager (CASSANDRA-4240)
 * Don't purge columns during upgradesstables (CASSANDRA-4462)
 * Make cqlsh work with piping (CASSANDRA-4113)
 * Validate arguments for nodetool decommission (CASSANDRA-4061)
 * Report thrift status in nodetool info (CASSANDRA-4010)


1.1.0-final
 * average a reduced liveRatio estimate with the previous one (CASSANDRA-4065)
 * Allow KS and CF names up to 48 characters (CASSANDRA-4157)
 * fix stress build (CASSANDRA-4140)
 * add time remaining estimate to nodetool compactionstats (CASSANDRA-4167)
 * (cql) fix NPE in cql3 ALTER TABLE (CASSANDRA-4163)
 * (cql) Add support for CL.TWO and CL.THREE in CQL (CASSANDRA-4156)
 * (cql) Fix type in CQL3 ALTER TABLE preventing update (CASSANDRA-4170)
 * (cql) Throw invalid exception from CQL3 on obsolete options (CASSANDRA-4171)
 * (cqlsh) fix recognizing uppercase SELECT keyword (CASSANDRA-4161)
 * Pig: wide row support (CASSANDRA-3909)
Merged from 1.0:
 * avoid streaming empty files with bulk loader if sstablewriter errors out
   (CASSANDRA-3946)


1.1-rc1
 * Include stress tool in binary builds (CASSANDRA-4103)
 * (Hadoop) fix wide row iteration when last row read was deleted
   (CASSANDRA-4154)
 * fix read_repair_chance to really default to 0.1 in the cli (CASSANDRA-4114)
 * Adds caching and bloomFilterFpChange to CQL options (CASSANDRA-4042)
 * Adds posibility to autoconfigure size of the KeyCache (CASSANDRA-4087)
 * fix KEYS index from skipping results (CASSANDRA-3996)
 * Remove sliced_buffer_size_in_kb dead option (CASSANDRA-4076)
 * make loadNewSStable preserve sstable version (CASSANDRA-4077)
 * Respect 1.0 cache settings as much as possible when upgrading 
   (CASSANDRA-4088)
 * relax path length requirement for sstable files when upgrading on 
   non-Windows platforms (CASSANDRA-4110)
 * fix terminination of the stress.java when errors were encountered
   (CASSANDRA-4128)
 * Move CfDef and KsDef validation out of thrift (CASSANDRA-4037)
 * Fix get_paged_slice (CASSANDRA-4136)
 * CQL3: Support slice with exclusive start and stop (CASSANDRA-3785)
Merged from 1.0:
 * support PropertyFileSnitch in bulk loader (CASSANDRA-4145)
 * add auto_snapshot option allowing disabling snapshot before drop/truncate
   (CASSANDRA-3710)
 * allow short snitch names (CASSANDRA-4130)


1.1-beta2
 * rename loaded sstables to avoid conflicts with local snapshots
   (CASSANDRA-3967)
 * start hint replay as soon as FD notifies that the target is back up
   (CASSANDRA-3958)
 * avoid unproductive deserializing of cached rows during compaction
   (CASSANDRA-3921)
 * fix concurrency issues with CQL keyspace creation (CASSANDRA-3903)
 * Show Effective Owership via Nodetool ring <keyspace> (CASSANDRA-3412)
 * Update ORDER BY syntax for CQL3 (CASSANDRA-3925)
 * Fix BulkRecordWriter to not throw NPE if reducer gets no map data from Hadoop (CASSANDRA-3944)
 * Fix bug with counters in super columns (CASSANDRA-3821)
 * Remove deprecated merge_shard_chance (CASSANDRA-3940)
 * add a convenient way to reset a node's schema (CASSANDRA-2963)
 * fix for intermittent SchemaDisagreementException (CASSANDRA-3884)
 * CLI `list <CF>` to limit number of columns and their order (CASSANDRA-3012)
 * ignore deprecated KsDef/CfDef/ColumnDef fields in native schema (CASSANDRA-3963)
 * CLI to report when unsupported column_metadata pair was given (CASSANDRA-3959)
 * reincarnate removed and deprecated KsDef/CfDef attributes (CASSANDRA-3953)
 * Fix race between writes and read for cache (CASSANDRA-3862)
 * perform static initialization of StorageProxy on start-up (CASSANDRA-3797)
 * support trickling fsync() on writes (CASSANDRA-3950)
 * expose counters for unavailable/timeout exceptions given to thrift clients (CASSANDRA-3671)
 * avoid quadratic startup time in LeveledManifest (CASSANDRA-3952)
 * Add type information to new schema_ columnfamilies and remove thrift
   serialization for schema (CASSANDRA-3792)
 * add missing column validator options to the CLI help (CASSANDRA-3926)
 * skip reading saved key cache if CF's caching strategy is NONE or ROWS_ONLY (CASSANDRA-3954)
 * Unify migration code (CASSANDRA-4017)
Merged from 1.0:
 * cqlsh: guess correct version of Python for Arch Linux (CASSANDRA-4090)
 * (CLI) properly handle quotes in create/update keyspace commands (CASSANDRA-4129)
 * Avoids possible deadlock during bootstrap (CASSANDRA-4159)
 * fix stress tool that hangs forever on timeout or error (CASSANDRA-4128)
 * Fix super columns bug where cache is not updated (CASSANDRA-4190)
 * stress tool to return appropriate exit code on failure (CASSANDRA-4188)


1.0.9
 * improve index sampling performance (CASSANDRA-4023)
 * always compact away deleted hints immediately after handoff (CASSANDRA-3955)
 * delete hints from dropped ColumnFamilies on handoff instead of
   erroring out (CASSANDRA-3975)
 * add CompositeType ref to the CLI doc for create/update column family (CASSANDRA-3980)
 * Pig: support Counter ColumnFamilies (CASSANDRA-3973)
 * Pig: Composite column support (CASSANDRA-3684)
 * Avoid NPE during repair when a keyspace has no CFs (CASSANDRA-3988)
 * Fix division-by-zero error on get_slice (CASSANDRA-4000)
 * don't change manifest level for cleanup, scrub, and upgradesstables
   operations under LeveledCompactionStrategy (CASSANDRA-3989, 4112)
 * fix race leading to super columns assertion failure (CASSANDRA-3957)
 * fix NPE on invalid CQL delete command (CASSANDRA-3755)
 * allow custom types in CLI's assume command (CASSANDRA-4081)
 * fix totalBytes count for parallel compactions (CASSANDRA-3758)
 * fix intermittent NPE in get_slice (CASSANDRA-4095)
 * remove unnecessary asserts in native code interfaces (CASSANDRA-4096)
 * Validate blank keys in CQL to avoid assertion errors (CASSANDRA-3612)
 * cqlsh: fix bad decoding of some column names (CASSANDRA-4003)
 * cqlsh: fix incorrect padding with unicode chars (CASSANDRA-4033)
 * Fix EC2 snitch incorrectly reporting region (CASSANDRA-4026)
 * Shut down thrift during decommission (CASSANDRA-4086)
 * Expose nodetool cfhistograms for 2ndary indexes (CASSANDRA-4063)
Merged from 0.8:
 * Fix ConcurrentModificationException in gossiper (CASSANDRA-4019)


1.1-beta1
 * (cqlsh)
   + add SOURCE and CAPTURE commands, and --file option (CASSANDRA-3479)
   + add ALTER COLUMNFAMILY WITH (CASSANDRA-3523)
   + bundle Python dependencies with Cassandra (CASSANDRA-3507)
   + added to Debian package (CASSANDRA-3458)
   + display byte data instead of erroring out on decode failure 
     (CASSANDRA-3874)
 * add nodetool rebuild_index (CASSANDRA-3583)
 * add nodetool rangekeysample (CASSANDRA-2917)
 * Fix streaming too much data during move operations (CASSANDRA-3639)
 * Nodetool and CLI connect to localhost by default (CASSANDRA-3568)
 * Reduce memory used by primary index sample (CASSANDRA-3743)
 * (Hadoop) separate input/output configurations (CASSANDRA-3197, 3765)
 * avoid returning internal Cassandra classes over JMX (CASSANDRA-2805)
 * add row-level isolation via SnapTree (CASSANDRA-2893)
 * Optimize key count estimation when opening sstable on startup
   (CASSANDRA-2988)
 * multi-dc replication optimization supporting CL > ONE (CASSANDRA-3577)
 * add command to stop compactions (CASSANDRA-1740, 3566, 3582)
 * multithreaded streaming (CASSANDRA-3494)
 * removed in-tree redhat spec (CASSANDRA-3567)
 * "defragment" rows for name-based queries under STCS, again (CASSANDRA-2503)
 * Recycle commitlog segments for improved performance 
   (CASSANDRA-3411, 3543, 3557, 3615)
 * update size-tiered compaction to prioritize small tiers (CASSANDRA-2407)
 * add message expiration logic to OutboundTcpConnection (CASSANDRA-3005)
 * off-heap cache to use sun.misc.Unsafe instead of JNA (CASSANDRA-3271)
 * EACH_QUORUM is only supported for writes (CASSANDRA-3272)
 * replace compactionlock use in schema migration by checking CFS.isValid
   (CASSANDRA-3116)
 * recognize that "SELECT first ... *" isn't really "SELECT *" (CASSANDRA-3445)
 * Use faster bytes comparison (CASSANDRA-3434)
 * Bulk loader is no longer a fat client, (HADOOP) bulk load output format
   (CASSANDRA-3045)
 * (Hadoop) add support for KeyRange.filter
 * remove assumption that keys and token are in bijection
   (CASSANDRA-1034, 3574, 3604)
 * always remove endpoints from delevery queue in HH (CASSANDRA-3546)
 * fix race between cf flush and its 2ndary indexes flush (CASSANDRA-3547)
 * fix potential race in AES when a repair fails (CASSANDRA-3548)
 * Remove columns shadowed by a deleted container even when we cannot purge
   (CASSANDRA-3538)
 * Improve memtable slice iteration performance (CASSANDRA-3545)
 * more efficient allocation of small bloom filters (CASSANDRA-3618)
 * Use separate writer thread in SSTableSimpleUnsortedWriter (CASSANDRA-3619)
 * fsync the directory after new sstable or commitlog segment are created (CASSANDRA-3250)
 * fix minor issues reported by FindBugs (CASSANDRA-3658)
 * global key/row caches (CASSANDRA-3143, 3849)
 * optimize memtable iteration during range scan (CASSANDRA-3638)
 * introduce 'crc_check_chance' in CompressionParameters to support
   a checksum percentage checking chance similarly to read-repair (CASSANDRA-3611)
 * a way to deactivate global key/row cache on per-CF basis (CASSANDRA-3667)
 * fix LeveledCompactionStrategy broken because of generation pre-allocation
   in LeveledManifest (CASSANDRA-3691)
 * finer-grained control over data directories (CASSANDRA-2749)
 * Fix ClassCastException during hinted handoff (CASSANDRA-3694)
 * Upgrade Thrift to 0.7 (CASSANDRA-3213)
 * Make stress.java insert operation to use microseconds (CASSANDRA-3725)
 * Allows (internally) doing a range query with a limit of columns instead of
   rows (CASSANDRA-3742)
 * Allow rangeSlice queries to be start/end inclusive/exclusive (CASSANDRA-3749)
 * Fix BulkLoader to support new SSTable layout and add stream
   throttling to prevent an NPE when there is no yaml config (CASSANDRA-3752)
 * Allow concurrent schema migrations (CASSANDRA-1391, 3832)
 * Add SnapshotCommand to trigger snapshot on remote node (CASSANDRA-3721)
 * Make CFMetaData conversions to/from thrift/native schema inverses
   (CASSANDRA_3559)
 * Add initial code for CQL 3.0-beta (CASSANDRA-2474, 3781, 3753)
 * Add wide row support for ColumnFamilyInputFormat (CASSANDRA-3264)
 * Allow extending CompositeType comparator (CASSANDRA-3657)
 * Avoids over-paging during get_count (CASSANDRA-3798)
 * Add new command to rebuild a node without (repair) merkle tree calculations
   (CASSANDRA-3483, 3922)
 * respect not only row cache capacity but caching mode when
   trying to read data (CASSANDRA-3812)
 * fix system tests (CASSANDRA-3827)
 * CQL support for altering row key type in ALTER TABLE (CASSANDRA-3781)
 * turn compression on by default (CASSANDRA-3871)
 * make hexToBytes refuse invalid input (CASSANDRA-2851)
 * Make secondary indexes CF inherit compression and compaction from their
   parent CF (CASSANDRA-3877)
 * Finish cleanup up tombstone purge code (CASSANDRA-3872)
 * Avoid NPE on aboarted stream-out sessions (CASSANDRA-3904)
 * BulkRecordWriter throws NPE for counter columns (CASSANDRA-3906)
 * Support compression using BulkWriter (CASSANDRA-3907)


1.0.8
 * fix race between cleanup and flush on secondary index CFSes (CASSANDRA-3712)
 * avoid including non-queried nodes in rangeslice read repair
   (CASSANDRA-3843)
 * Only snapshot CF being compacted for snapshot_before_compaction 
   (CASSANDRA-3803)
 * Log active compactions in StatusLogger (CASSANDRA-3703)
 * Compute more accurate compaction score per level (CASSANDRA-3790)
 * Return InvalidRequest when using a keyspace that doesn't exist
   (CASSANDRA-3764)
 * disallow user modification of System keyspace (CASSANDRA-3738)
 * allow using sstable2json on secondary index data (CASSANDRA-3738)
 * (cqlsh) add DESCRIBE COLUMNFAMILIES (CASSANDRA-3586)
 * (cqlsh) format blobs correctly and use colors to improve output
   readability (CASSANDRA-3726)
 * synchronize BiMap of bootstrapping tokens (CASSANDRA-3417)
 * show index options in CLI (CASSANDRA-3809)
 * add optional socket timeout for streaming (CASSANDRA-3838)
 * fix truncate not to leave behind non-CFS backed secondary indexes
   (CASSANDRA-3844)
 * make CLI `show schema` to use output stream directly instead
   of StringBuilder (CASSANDRA-3842)
 * remove the wait on hint future during write (CASSANDRA-3870)
 * (cqlsh) ignore missing CfDef opts (CASSANDRA-3933)
 * (cqlsh) look for cqlshlib relative to realpath (CASSANDRA-3767)
 * Fix short read protection (CASSANDRA-3934)
 * Make sure infered and actual schema match (CASSANDRA-3371)
 * Fix NPE during HH delivery (CASSANDRA-3677)
 * Don't put boostrapping node in 'hibernate' status (CASSANDRA-3737)
 * Fix double quotes in windows bat files (CASSANDRA-3744)
 * Fix bad validator lookup (CASSANDRA-3789)
 * Fix soft reset in EC2MultiRegionSnitch (CASSANDRA-3835)
 * Don't leave zombie connections with THSHA thrift server (CASSANDRA-3867)
 * (cqlsh) fix deserialization of data (CASSANDRA-3874)
 * Fix removetoken force causing an inconsistent state (CASSANDRA-3876)
 * Fix ahndling of some types with Pig (CASSANDRA-3886)
 * Don't allow to drop the system keyspace (CASSANDRA-3759)
 * Make Pig deletes disabled by default and configurable (CASSANDRA-3628)
Merged from 0.8:
 * (Pig) fix CassandraStorage to use correct comparator in Super ColumnFamily
   case (CASSANDRA-3251)
 * fix thread safety issues in commitlog replay, primarily affecting
   systems with many (100s) of CF definitions (CASSANDRA-3751)
 * Fix relevant tombstone ignored with super columns (CASSANDRA-3875)


1.0.7
 * fix regression in HH page size calculation (CASSANDRA-3624)
 * retry failed stream on IOException (CASSANDRA-3686)
 * allow configuring bloom_filter_fp_chance (CASSANDRA-3497)
 * attempt hint delivery every ten minutes, or when failure detector
   notifies us that a node is back up, whichever comes first.  hint
   handoff throttle delay default changed to 1ms, from 50 (CASSANDRA-3554)
 * add nodetool setstreamthroughput (CASSANDRA-3571)
 * fix assertion when dropping a columnfamily with no sstables (CASSANDRA-3614)
 * more efficient allocation of small bloom filters (CASSANDRA-3618)
 * CLibrary.createHardLinkWithExec() to check for errors (CASSANDRA-3101)
 * Avoid creating empty and non cleaned writer during compaction (CASSANDRA-3616)
 * stop thrift service in shutdown hook so we can quiesce MessagingService
   (CASSANDRA-3335)
 * (CQL) compaction_strategy_options and compression_parameters for
   CREATE COLUMNFAMILY statement (CASSANDRA-3374)
 * Reset min/max compaction threshold when creating size tiered compaction
   strategy (CASSANDRA-3666)
 * Don't ignore IOException during compaction (CASSANDRA-3655)
 * Fix assertion error for CF with gc_grace=0 (CASSANDRA-3579)
 * Shutdown ParallelCompaction reducer executor after use (CASSANDRA-3711)
 * Avoid < 0 value for pending tasks in leveled compaction (CASSANDRA-3693)
 * (Hadoop) Support TimeUUID in Pig CassandraStorage (CASSANDRA-3327)
 * Check schema is ready before continuing boostrapping (CASSANDRA-3629)
 * Catch overflows during parsing of chunk_length_kb (CASSANDRA-3644)
 * Improve stream protocol mismatch errors (CASSANDRA-3652)
 * Avoid multiple thread doing HH to the same target (CASSANDRA-3681)
 * Add JMX property for rp_timeout_in_ms (CASSANDRA-2940)
 * Allow DynamicCompositeType to compare component of different types
   (CASSANDRA-3625)
 * Flush non-cfs backed secondary indexes (CASSANDRA-3659)
 * Secondary Indexes should report memory consumption (CASSANDRA-3155)
 * fix for SelectStatement start/end key are not set correctly
   when a key alias is involved (CASSANDRA-3700)
 * fix CLI `show schema` command insert of an extra comma in
   column_metadata (CASSANDRA-3714)
Merged from 0.8:
 * avoid logging (harmless) exception when GC takes < 1ms (CASSANDRA-3656)
 * prevent new nodes from thinking down nodes are up forever (CASSANDRA-3626)
 * use correct list of replicas for LOCAL_QUORUM reads when read repair
   is disabled (CASSANDRA-3696)
 * block on flush before compacting hints (may prevent OOM) (CASSANDRA-3733)


1.0.6
 * (CQL) fix cqlsh support for replicate_on_write (CASSANDRA-3596)
 * fix adding to leveled manifest after streaming (CASSANDRA-3536)
 * filter out unavailable cipher suites when using encryption (CASSANDRA-3178)
 * (HADOOP) add old-style api support for CFIF and CFRR (CASSANDRA-2799)
 * Support TimeUUIDType column names in Stress.java tool (CASSANDRA-3541)
 * (CQL) INSERT/UPDATE/DELETE/TRUNCATE commands should allow CF names to
   be qualified by keyspace (CASSANDRA-3419)
 * always remove endpoints from delevery queue in HH (CASSANDRA-3546)
 * fix race between cf flush and its 2ndary indexes flush (CASSANDRA-3547)
 * fix potential race in AES when a repair fails (CASSANDRA-3548)
 * fix default value validation usage in CLI SET command (CASSANDRA-3553)
 * Optimize componentsFor method for compaction and startup time
   (CASSANDRA-3532)
 * (CQL) Proper ColumnFamily metadata validation on CREATE COLUMNFAMILY 
   (CASSANDRA-3565)
 * fix compression "chunk_length_kb" option to set correct kb value for 
   thrift/avro (CASSANDRA-3558)
 * fix missing response during range slice repair (CASSANDRA-3551)
 * 'describe ring' moved from CLI to nodetool and available through JMX (CASSANDRA-3220)
 * add back partitioner to sstable metadata (CASSANDRA-3540)
 * fix NPE in get_count for counters (CASSANDRA-3601)
Merged from 0.8:
 * remove invalid assertion that table was opened before dropping it
   (CASSANDRA-3580)
 * range and index scans now only send requests to enough replicas to
   satisfy requested CL + RR (CASSANDRA-3598)
 * use cannonical host for local node in nodetool info (CASSANDRA-3556)
 * remove nonlocal DC write optimization since it only worked with
   CL.ONE or CL.LOCAL_QUORUM (CASSANDRA-3577, 3585)
 * detect misuses of CounterColumnType (CASSANDRA-3422)
 * turn off string interning in json2sstable, take 2 (CASSANDRA-2189)
 * validate compression parameters on add/update of the ColumnFamily 
   (CASSANDRA-3573)
 * Check for 0.0.0.0 is incorrect in CFIF (CASSANDRA-3584)
 * Increase vm.max_map_count in debian packaging (CASSANDRA-3563)
 * gossiper will never add itself to saved endpoints (CASSANDRA-3485)


1.0.5
 * revert CASSANDRA-3407 (see CASSANDRA-3540)
 * fix assertion error while forwarding writes to local nodes (CASSANDRA-3539)


1.0.4
 * fix self-hinting of timed out read repair updates and make hinted handoff
   less prone to OOMing a coordinator (CASSANDRA-3440)
 * expose bloom filter sizes via JMX (CASSANDRA-3495)
 * enforce RP tokens 0..2**127 (CASSANDRA-3501)
 * canonicalize paths exposed through JMX (CASSANDRA-3504)
 * fix "liveSize" stat when sstables are removed (CASSANDRA-3496)
 * add bloom filter FP rates to nodetool cfstats (CASSANDRA-3347)
 * record partitioner in sstable metadata component (CASSANDRA-3407)
 * add new upgradesstables nodetool command (CASSANDRA-3406)
 * skip --debug requirement to see common exceptions in CLI (CASSANDRA-3508)
 * fix incorrect query results due to invalid max timestamp (CASSANDRA-3510)
 * make sstableloader recognize compressed sstables (CASSANDRA-3521)
 * avoids race in OutboundTcpConnection in multi-DC setups (CASSANDRA-3530)
 * use SETLOCAL in cassandra.bat (CASSANDRA-3506)
 * fix ConcurrentModificationException in Table.all() (CASSANDRA-3529)
Merged from 0.8:
 * fix concurrence issue in the FailureDetector (CASSANDRA-3519)
 * fix array out of bounds error in counter shard removal (CASSANDRA-3514)
 * avoid dropping tombstones when they might still be needed to shadow
   data in a different sstable (CASSANDRA-2786)


1.0.3
 * revert name-based query defragmentation aka CASSANDRA-2503 (CASSANDRA-3491)
 * fix invalidate-related test failures (CASSANDRA-3437)
 * add next-gen cqlsh to bin/ (CASSANDRA-3188, 3131, 3493)
 * (CQL) fix handling of rows with no columns (CASSANDRA-3424, 3473)
 * fix querying supercolumns by name returning only a subset of
   subcolumns or old subcolumn versions (CASSANDRA-3446)
 * automatically compute sha1 sum for uncompressed data files (CASSANDRA-3456)
 * fix reading metadata/statistics component for version < h (CASSANDRA-3474)
 * add sstable forward-compatibility (CASSANDRA-3478)
 * report compression ratio in CFSMBean (CASSANDRA-3393)
 * fix incorrect size exception during streaming of counters (CASSANDRA-3481)
 * (CQL) fix for counter decrement syntax (CASSANDRA-3418)
 * Fix race introduced by CASSANDRA-2503 (CASSANDRA-3482)
 * Fix incomplete deletion of delivered hints (CASSANDRA-3466)
 * Avoid rescheduling compactions when no compaction was executed 
   (CASSANDRA-3484)
 * fix handling of the chunk_length_kb compression options (CASSANDRA-3492)
Merged from 0.8:
 * fix updating CF row_cache_provider (CASSANDRA-3414)
 * CFMetaData.convertToThrift method to set RowCacheProvider (CASSANDRA-3405)
 * acquire compactionlock during truncate (CASSANDRA-3399)
 * fix displaying cfdef entries for super columnfamilies (CASSANDRA-3415)
 * Make counter shard merging thread safe (CASSANDRA-3178)
 * Revert CASSANDRA-2855
 * Fix bug preventing the use of efficient cross-DC writes (CASSANDRA-3472)
 * `describe ring` command for CLI (CASSANDRA-3220)
 * (Hadoop) skip empty rows when entire row is requested, redux (CASSANDRA-2855)


1.0.2
 * "defragment" rows for name-based queries under STCS (CASSANDRA-2503)
 * Add timing information to cassandra-cli GET/SET/LIST queries (CASSANDRA-3326)
 * Only create one CompressionMetadata object per sstable (CASSANDRA-3427)
 * cleanup usage of StorageService.setMode() (CASSANDRA-3388)
 * Avoid large array allocation for compressed chunk offsets (CASSANDRA-3432)
 * fix DecimalType bytebuffer marshalling (CASSANDRA-3421)
 * fix bug that caused first column in per row indexes to be ignored 
   (CASSANDRA-3441)
 * add JMX call to clean (failed) repair sessions (CASSANDRA-3316)
 * fix sstableloader reference acquisition bug (CASSANDRA-3438)
 * fix estimated row size regression (CASSANDRA-3451)
 * make sure we don't return more columns than asked (CASSANDRA-3303, 3395)
Merged from 0.8:
 * acquire compactionlock during truncate (CASSANDRA-3399)
 * fix displaying cfdef entries for super columnfamilies (CASSANDRA-3415)


1.0.1
 * acquire references during index build to prevent delete problems
   on Windows (CASSANDRA-3314)
 * describe_ring should include datacenter/topology information (CASSANDRA-2882)
 * Thrift sockets are not properly buffered (CASSANDRA-3261)
 * performance improvement for bytebufferutil compare function (CASSANDRA-3286)
 * add system.versions ColumnFamily (CASSANDRA-3140)
 * reduce network copies (CASSANDRA-3333, 3373)
 * limit nodetool to 32MB of heap (CASSANDRA-3124)
 * (CQL) update parser to accept "timestamp" instead of "date" (CASSANDRA-3149)
 * Fix CLI `show schema` to include "compression_options" (CASSANDRA-3368)
 * Snapshot to include manifest under LeveledCompactionStrategy (CASSANDRA-3359)
 * (CQL) SELECT query should allow CF name to be qualified by keyspace (CASSANDRA-3130)
 * (CQL) Fix internal application error specifying 'using consistency ...'
   in lower case (CASSANDRA-3366)
 * fix Deflate compression when compression actually makes the data bigger
   (CASSANDRA-3370)
 * optimize UUIDGen to avoid lock contention on InetAddress.getLocalHost 
   (CASSANDRA-3387)
 * tolerate index being dropped mid-mutation (CASSANDRA-3334, 3313)
 * CompactionManager is now responsible for checking for new candidates
   post-task execution, enabling more consistent leveled compaction 
   (CASSANDRA-3391)
 * Cache HSHA threads (CASSANDRA-3372)
 * use CF/KS names as snapshot prefix for drop + truncate operations
   (CASSANDRA-2997)
 * Break bloom filters up to avoid heap fragmentation (CASSANDRA-2466)
 * fix cassandra hanging on jsvc stop (CASSANDRA-3302)
 * Avoid leveled compaction getting blocked on errors (CASSANDRA-3408)
 * Make reloading the compaction strategy safe (CASSANDRA-3409)
 * ignore 0.8 hints even if compaction begins before we try to purge
   them (CASSANDRA-3385)
 * remove procrun (bin\daemon) from Cassandra source tree and 
   artifacts (CASSANDRA-3331)
 * make cassandra compile under JDK7 (CASSANDRA-3275)
 * remove dependency of clientutil.jar to FBUtilities (CASSANDRA-3299)
 * avoid truncation errors by using long math on long values (CASSANDRA-3364)
 * avoid clock drift on some Windows machine (CASSANDRA-3375)
 * display cache provider in cli 'describe keyspace' command (CASSANDRA-3384)
 * fix incomplete topology information in describe_ring (CASSANDRA-3403)
 * expire dead gossip states based on time (CASSANDRA-2961)
 * improve CompactionTask extensibility (CASSANDRA-3330)
 * Allow one leveled compaction task to kick off another (CASSANDRA-3363)
 * allow encryption only between datacenters (CASSANDRA-2802)
Merged from 0.8:
 * fix truncate allowing data to be replayed post-restart (CASSANDRA-3297)
 * make iwriter final in IndexWriter to avoid NPE (CASSANDRA-2863)
 * (CQL) update grammar to require key clause in DELETE statement
   (CASSANDRA-3349)
 * (CQL) allow numeric keyspace names in USE statement (CASSANDRA-3350)
 * (Hadoop) skip empty rows when slicing the entire row (CASSANDRA-2855)
 * Fix handling of tombstone by SSTableExport/Import (CASSANDRA-3357)
 * fix ColumnIndexer to use long offsets (CASSANDRA-3358)
 * Improved CLI exceptions (CASSANDRA-3312)
 * Fix handling of tombstone by SSTableExport/Import (CASSANDRA-3357)
 * Only count compaction as active (for throttling) when they have
   successfully acquired the compaction lock (CASSANDRA-3344)
 * Display CLI version string on startup (CASSANDRA-3196)
 * (Hadoop) make CFIF try rpc_address or fallback to listen_address
   (CASSANDRA-3214)
 * (Hadoop) accept comma delimited lists of initial thrift connections
   (CASSANDRA-3185)
 * ColumnFamily min_compaction_threshold should be >= 2 (CASSANDRA-3342)
 * (Pig) add 0.8+ types and key validation type in schema (CASSANDRA-3280)
 * Fix completely removing column metadata using CLI (CASSANDRA-3126)
 * CLI `describe cluster;` output should be on separate lines for separate versions
   (CASSANDRA-3170)
 * fix changing durable_writes keyspace option during CF creation
   (CASSANDRA-3292)
 * avoid locking on update when no indexes are involved (CASSANDRA-3386)
 * fix assertionError during repair with ordered partitioners (CASSANDRA-3369)
 * correctly serialize key_validation_class for avro (CASSANDRA-3391)
 * don't expire counter tombstone after streaming (CASSANDRA-3394)
 * prevent nodes that failed to join from hanging around forever 
   (CASSANDRA-3351)
 * remove incorrect optimization from slice read path (CASSANDRA-3390)
 * Fix race in AntiEntropyService (CASSANDRA-3400)


1.0.0-final
 * close scrubbed sstable fd before deleting it (CASSANDRA-3318)
 * fix bug preventing obsolete commitlog segments from being removed
   (CASSANDRA-3269)
 * tolerate whitespace in seed CDL (CASSANDRA-3263)
 * Change default heap thresholds to max(min(1/2 ram, 1G), min(1/4 ram, 8GB))
   (CASSANDRA-3295)
 * Fix broken CompressedRandomAccessReaderTest (CASSANDRA-3298)
 * (CQL) fix type information returned for wildcard queries (CASSANDRA-3311)
 * add estimated tasks to LeveledCompactionStrategy (CASSANDRA-3322)
 * avoid including compaction cache-warming in keycache stats (CASSANDRA-3325)
 * run compaction and hinted handoff threads at MIN_PRIORITY (CASSANDRA-3308)
 * default hsha thrift server to cpu core count in rpc pool (CASSANDRA-3329)
 * add bin\daemon to binary tarball for Windows service (CASSANDRA-3331)
 * Fix places where uncompressed size of sstables was use in place of the
   compressed one (CASSANDRA-3338)
 * Fix hsha thrift server (CASSANDRA-3346)
 * Make sure repair only stream needed sstables (CASSANDRA-3345)


1.0.0-rc2
 * Log a meaningful warning when a node receives a message for a repair session
   that doesn't exist anymore (CASSANDRA-3256)
 * test for NUMA policy support as well as numactl presence (CASSANDRA-3245)
 * Fix FD leak when internode encryption is enabled (CASSANDRA-3257)
 * Remove incorrect assertion in mergeIterator (CASSANDRA-3260)
 * FBUtilities.hexToBytes(String) to throw NumberFormatException when string
   contains non-hex characters (CASSANDRA-3231)
 * Keep SimpleSnitch proximity ordering unchanged from what the Strategy
   generates, as intended (CASSANDRA-3262)
 * remove Scrub from compactionstats when finished (CASSANDRA-3255)
 * fix counter entry in jdbc TypesMap (CASSANDRA-3268)
 * fix full queue scenario for ParallelCompactionIterator (CASSANDRA-3270)
 * fix bootstrap process (CASSANDRA-3285)
 * don't try delivering hints if when there isn't any (CASSANDRA-3176)
 * CLI documentation change for ColumnFamily `compression_options` (CASSANDRA-3282)
 * ignore any CF ids sent by client for adding CF/KS (CASSANDRA-3288)
 * remove obsolete hints on first startup (CASSANDRA-3291)
 * use correct ISortedColumns for time-optimized reads (CASSANDRA-3289)
 * Evict gossip state immediately when a token is taken over by a new IP 
   (CASSANDRA-3259)


1.0.0-rc1
 * Update CQL to generate microsecond timestamps by default (CASSANDRA-3227)
 * Fix counting CFMetadata towards Memtable liveRatio (CASSANDRA-3023)
 * Kill server on wrapped OOME such as from FileChannel.map (CASSANDRA-3201)
 * remove unnecessary copy when adding to row cache (CASSANDRA-3223)
 * Log message when a full repair operation completes (CASSANDRA-3207)
 * Fix streamOutSession keeping sstables references forever if the remote end
   dies (CASSANDRA-3216)
 * Remove dynamic_snitch boolean from example configuration (defaulting to 
   true) and set default badness threshold to 0.1 (CASSANDRA-3229)
 * Base choice of random or "balanced" token on bootstrap on whether
   schema definitions were found (CASSANDRA-3219)
 * Fixes for LeveledCompactionStrategy score computation, prioritization,
   scheduling, and performance (CASSANDRA-3224, 3234)
 * parallelize sstable open at server startup (CASSANDRA-2988)
 * fix handling of exceptions writing to OutboundTcpConnection (CASSANDRA-3235)
 * Allow using quotes in "USE <keyspace>;" CLI command (CASSANDRA-3208)
 * Don't allow any cache loading exceptions to halt startup (CASSANDRA-3218)
 * Fix sstableloader --ignores option (CASSANDRA-3247)
 * File descriptor limit increased in packaging (CASSANDRA-3206)
 * Fix deadlock in commit log during flush (CASSANDRA-3253) 


1.0.0-beta1
 * removed binarymemtable (CASSANDRA-2692)
 * add commitlog_total_space_in_mb to prevent fragmented logs (CASSANDRA-2427)
 * removed commitlog_rotation_threshold_in_mb configuration (CASSANDRA-2771)
 * make AbstractBounds.normalize de-overlapp overlapping ranges (CASSANDRA-2641)
 * replace CollatingIterator, ReducingIterator with MergeIterator 
   (CASSANDRA-2062)
 * Fixed the ability to set compaction strategy in cli using create column 
   family command (CASSANDRA-2778)
 * clean up tmp files after failed compaction (CASSANDRA-2468)
 * restrict repair streaming to specific columnfamilies (CASSANDRA-2280)
 * don't bother persisting columns shadowed by a row tombstone (CASSANDRA-2589)
 * reset CF and SC deletion times after gc_grace (CASSANDRA-2317)
 * optimize away seek when compacting wide rows (CASSANDRA-2879)
 * single-pass streaming (CASSANDRA-2677, 2906, 2916, 3003)
 * use reference counting for deleting sstables instead of relying on GC
   (CASSANDRA-2521, 3179)
 * store hints as serialized mutations instead of pointers to data row
   (CASSANDRA-2045)
 * store hints in the coordinator node instead of in the closest replica 
   (CASSANDRA-2914)
 * add row_cache_keys_to_save CF option (CASSANDRA-1966)
 * check column family validity in nodetool repair (CASSANDRA-2933)
 * use lazy initialization instead of class initialization in NodeId
   (CASSANDRA-2953)
 * add paging to get_count (CASSANDRA-2894)
 * fix "short reads" in [multi]get (CASSANDRA-2643, 3157, 3192)
 * add optional compression for sstables (CASSANDRA-47, 2994, 3001, 3128)
 * add scheduler JMX metrics (CASSANDRA-2962)
 * add block level checksum for compressed data (CASSANDRA-1717)
 * make column family backed column map pluggable and introduce unsynchronized
   ArrayList backed one to speedup reads (CASSANDRA-2843, 3165, 3205)
 * refactoring of the secondary index api (CASSANDRA-2982)
 * make CL > ONE reads wait for digest reconciliation before returning
   (CASSANDRA-2494)
 * fix missing logging for some exceptions (CASSANDRA-2061)
 * refactor and optimize ColumnFamilyStore.files(...) and Descriptor.fromFilename(String)
   and few other places responsible for work with SSTable files (CASSANDRA-3040)
 * Stop reading from sstables once we know we have the most recent columns,
   for query-by-name requests (CASSANDRA-2498)
 * Add query-by-column mode to stress.java (CASSANDRA-3064)
 * Add "install" command to cassandra.bat (CASSANDRA-292)
 * clean up KSMetadata, CFMetadata from unnecessary
   Thrift<->Avro conversion methods (CASSANDRA-3032)
 * Add timeouts to client request schedulers (CASSANDRA-3079, 3096)
 * Cli to use hashes rather than array of hashes for strategy options (CASSANDRA-3081)
 * LeveledCompactionStrategy (CASSANDRA-1608, 3085, 3110, 3087, 3145, 3154, 3182)
 * Improvements of the CLI `describe` command (CASSANDRA-2630)
 * reduce window where dropped CF sstables may not be deleted (CASSANDRA-2942)
 * Expose gossip/FD info to JMX (CASSANDRA-2806)
 * Fix streaming over SSL when compressed SSTable involved (CASSANDRA-3051)
 * Add support for pluggable secondary index implementations (CASSANDRA-3078)
 * remove compaction_thread_priority setting (CASSANDRA-3104)
 * generate hints for replicas that timeout, not just replicas that are known
   to be down before starting (CASSANDRA-2034)
 * Add throttling for internode streaming (CASSANDRA-3080)
 * make the repair of a range repair all replica (CASSANDRA-2610, 3194)
 * expose the ability to repair the first range (as returned by the
   partitioner) of a node (CASSANDRA-2606)
 * Streams Compression (CASSANDRA-3015)
 * add ability to use multiple threads during a single compaction
   (CASSANDRA-2901)
 * make AbstractBounds.normalize support overlapping ranges (CASSANDRA-2641)
 * fix of the CQL count() behavior (CASSANDRA-3068)
 * use TreeMap backed column families for the SSTable simple writers
   (CASSANDRA-3148)
 * fix inconsistency of the CLI syntax when {} should be used instead of [{}]
   (CASSANDRA-3119)
 * rename CQL type names to match expected SQL behavior (CASSANDRA-3149, 3031)
 * Arena-based allocation for memtables (CASSANDRA-2252, 3162, 3163, 3168)
 * Default RR chance to 0.1 (CASSANDRA-3169)
 * Add RowLevel support to secondary index API (CASSANDRA-3147)
 * Make SerializingCacheProvider the default if JNA is available (CASSANDRA-3183)
 * Fix backwards compatibilty for CQL memtable properties (CASSANDRA-3190)
 * Add five-minute delay before starting compactions on a restarted server
   (CASSANDRA-3181)
 * Reduce copies done for intra-host messages (CASSANDRA-1788, 3144)
 * support of compaction strategy option for stress.java (CASSANDRA-3204)
 * make memtable throughput and column count thresholds no-ops (CASSANDRA-2449)
 * Return schema information along with the resultSet in CQL (CASSANDRA-2734)
 * Add new DecimalType (CASSANDRA-2883)
 * Fix assertion error in RowRepairResolver (CASSANDRA-3156)
 * Reduce unnecessary high buffer sizes (CASSANDRA-3171)
 * Pluggable compaction strategy (CASSANDRA-1610)
 * Add new broadcast_address config option (CASSANDRA-2491)


0.8.7
 * Kill server on wrapped OOME such as from FileChannel.map (CASSANDRA-3201)
 * Allow using quotes in "USE <keyspace>;" CLI command (CASSANDRA-3208)
 * Log message when a full repair operation completes (CASSANDRA-3207)
 * Don't allow any cache loading exceptions to halt startup (CASSANDRA-3218)
 * Fix sstableloader --ignores option (CASSANDRA-3247)
 * File descriptor limit increased in packaging (CASSANDRA-3206)
 * Log a meaningfull warning when a node receive a message for a repair session
   that doesn't exist anymore (CASSANDRA-3256)
 * Fix FD leak when internode encryption is enabled (CASSANDRA-3257)
 * FBUtilities.hexToBytes(String) to throw NumberFormatException when string
   contains non-hex characters (CASSANDRA-3231)
 * Keep SimpleSnitch proximity ordering unchanged from what the Strategy
   generates, as intended (CASSANDRA-3262)
 * remove Scrub from compactionstats when finished (CASSANDRA-3255)
 * Fix tool .bat files when CASSANDRA_HOME contains spaces (CASSANDRA-3258)
 * Force flush of status table when removing/updating token (CASSANDRA-3243)
 * Evict gossip state immediately when a token is taken over by a new IP (CASSANDRA-3259)
 * Fix bug where the failure detector can take too long to mark a host
   down (CASSANDRA-3273)
 * (Hadoop) allow wrapping ranges in queries (CASSANDRA-3137)
 * (Hadoop) check all interfaces for a match with split location
   before falling back to random replica (CASSANDRA-3211)
 * (Hadoop) Make Pig storage handle implements LoadMetadata (CASSANDRA-2777)
 * (Hadoop) Fix exception during PIG 'dump' (CASSANDRA-2810)
 * Fix stress COUNTER_GET option (CASSANDRA-3301)
 * Fix missing fields in CLI `show schema` output (CASSANDRA-3304)
 * Nodetool no longer leaks threads and closes JMX connections (CASSANDRA-3309)
 * fix truncate allowing data to be replayed post-restart (CASSANDRA-3297)
 * Move SimpleAuthority and SimpleAuthenticator to examples (CASSANDRA-2922)
 * Fix handling of tombstone by SSTableExport/Import (CASSANDRA-3357)
 * Fix transposition in cfHistograms (CASSANDRA-3222)
 * Allow using number as DC name when creating keyspace in CQL (CASSANDRA-3239)
 * Force flush of system table after updating/removing a token (CASSANDRA-3243)


0.8.6
 * revert CASSANDRA-2388
 * change TokenRange.endpoints back to listen/broadcast address to match
   pre-1777 behavior, and add TokenRange.rpc_endpoints instead (CASSANDRA-3187)
 * avoid trying to watch cassandra-topology.properties when loaded from jar
   (CASSANDRA-3138)
 * prevent users from creating keyspaces with LocalStrategy replication
   (CASSANDRA-3139)
 * fix CLI `show schema;` to output correct keyspace definition statement
   (CASSANDRA-3129)
 * CustomTThreadPoolServer to log TTransportException at DEBUG level
   (CASSANDRA-3142)
 * allow topology sort to work with non-unique rack names between 
   datacenters (CASSANDRA-3152)
 * Improve caching of same-version Messages on digest and repair paths
   (CASSANDRA-3158)
 * Randomize choice of first replica for counter increment (CASSANDRA-2890)
 * Fix using read_repair_chance instead of merge_shard_change (CASSANDRA-3202)
 * Avoid streaming data to nodes that already have it, on move as well as
   decommission (CASSANDRA-3041)
 * Fix divide by zero error in GCInspector (CASSANDRA-3164)
 * allow quoting of the ColumnFamily name in CLI `create column family`
   statement (CASSANDRA-3195)
 * Fix rolling upgrade from 0.7 to 0.8 problem (CASSANDRA-3166)
 * Accomodate missing encryption_options in IncomingTcpConnection.stream
   (CASSANDRA-3212)


0.8.5
 * fix NPE when encryption_options is unspecified (CASSANDRA-3007)
 * include column name in validation failure exceptions (CASSANDRA-2849)
 * make sure truncate clears out the commitlog so replay won't re-
   populate with truncated data (CASSANDRA-2950)
 * fix NPE when debug logging is enabled and dropped CF is present
   in a commitlog segment (CASSANDRA-3021)
 * fix cassandra.bat when CASSANDRA_HOME contains spaces (CASSANDRA-2952)
 * fix to SSTableSimpleUnsortedWriter bufferSize calculation (CASSANDRA-3027)
 * make cleanup and normal compaction able to skip empty rows
   (rows containing nothing but expired tombstones) (CASSANDRA-3039)
 * work around native memory leak in com.sun.management.GarbageCollectorMXBean
   (CASSANDRA-2868)
 * validate that column names in column_metadata are not equal to key_alias
   on create/update of the ColumnFamily and CQL 'ALTER' statement (CASSANDRA-3036)
 * return an InvalidRequestException if an indexed column is assigned
   a value larger than 64KB (CASSANDRA-3057)
 * fix of numeric-only and string column names handling in CLI "drop index" 
   (CASSANDRA-3054)
 * prune index scan resultset back to original request for lazy
   resultset expansion case (CASSANDRA-2964)
 * (Hadoop) fail jobs when Cassandra node has failed but TaskTracker
   has not (CASSANDRA-2388)
 * fix dynamic snitch ignoring nodes when read_repair_chance is zero
   (CASSANDRA-2662)
 * avoid retaining references to dropped CFS objects in 
   CompactionManager.estimatedCompactions (CASSANDRA-2708)
 * expose rpc timeouts per host in MessagingServiceMBean (CASSANDRA-2941)
 * avoid including cwd in classpath for deb and rpm packages (CASSANDRA-2881)
 * remove gossip state when a new IP takes over a token (CASSANDRA-3071)
 * allow sstable2json to work on index sstable files (CASSANDRA-3059)
 * always hint counters (CASSANDRA-3099)
 * fix log4j initialization in EmbeddedCassandraService (CASSANDRA-2857)
 * remove gossip state when a new IP takes over a token (CASSANDRA-3071)
 * work around native memory leak in com.sun.management.GarbageCollectorMXBean
    (CASSANDRA-2868)
 * fix UnavailableException with writes at CL.EACH_QUORM (CASSANDRA-3084)
 * fix parsing of the Keyspace and ColumnFamily names in numeric
   and string representations in CLI (CASSANDRA-3075)
 * fix corner cases in Range.differenceToFetch (CASSANDRA-3084)
 * fix ip address String representation in the ring cache (CASSANDRA-3044)
 * fix ring cache compatibility when mixing pre-0.8.4 nodes with post-
   in the same cluster (CASSANDRA-3023)
 * make repair report failure when a node participating dies (instead of
   hanging forever) (CASSANDRA-2433)
 * fix handling of the empty byte buffer by ReversedType (CASSANDRA-3111)
 * Add validation that Keyspace names are case-insensitively unique (CASSANDRA-3066)
 * catch invalid key_validation_class before instantiating UpdateColumnFamily (CASSANDRA-3102)
 * make Range and Bounds objects client-safe (CASSANDRA-3108)
 * optionally skip log4j configuration (CASSANDRA-3061)
 * bundle sstableloader with the debian package (CASSANDRA-3113)
 * don't try to build secondary indexes when there is none (CASSANDRA-3123)
 * improve SSTableSimpleUnsortedWriter speed for large rows (CASSANDRA-3122)
 * handle keyspace arguments correctly in nodetool snapshot (CASSANDRA-3038)
 * Fix SSTableImportTest on windows (CASSANDRA-3043)
 * expose compactionThroughputMbPerSec through JMX (CASSANDRA-3117)
 * log keyspace and CF of large rows being compacted


0.8.4
 * change TokenRing.endpoints to be a list of rpc addresses instead of 
   listen/broadcast addresses (CASSANDRA-1777)
 * include files-to-be-streamed in StreamInSession.getSources (CASSANDRA-2972)
 * use JAVA env var in cassandra-env.sh (CASSANDRA-2785, 2992)
 * avoid doing read for no-op replicate-on-write at CL=1 (CASSANDRA-2892)
 * refuse counter write for CL.ANY (CASSANDRA-2990)
 * switch back to only logging recent dropped messages (CASSANDRA-3004)
 * always deserialize RowMutation for counters (CASSANDRA-3006)
 * ignore saved replication_factor strategy_option for NTS (CASSANDRA-3011)
 * make sure pre-truncate CL segments are discarded (CASSANDRA-2950)


0.8.3
 * add ability to drop local reads/writes that are going to timeout
   (CASSANDRA-2943)
 * revamp token removal process, keep gossip states for 3 days (CASSANDRA-2496)
 * don't accept extra args for 0-arg nodetool commands (CASSANDRA-2740)
 * log unavailableexception details at debug level (CASSANDRA-2856)
 * expose data_dir though jmx (CASSANDRA-2770)
 * don't include tmp files as sstable when create cfs (CASSANDRA-2929)
 * log Java classpath on startup (CASSANDRA-2895)
 * keep gossipped version in sync with actual on migration coordinator 
   (CASSANDRA-2946)
 * use lazy initialization instead of class initialization in NodeId
   (CASSANDRA-2953)
 * check column family validity in nodetool repair (CASSANDRA-2933)
 * speedup bytes to hex conversions dramatically (CASSANDRA-2850)
 * Flush memtables on shutdown when durable writes are disabled 
   (CASSANDRA-2958)
 * improved POSIX compatibility of start scripts (CASsANDRA-2965)
 * add counter support to Hadoop InputFormat (CASSANDRA-2981)
 * fix bug where dirty commitlog segments were removed (and avoid keeping 
   segments with no post-flush activity permanently dirty) (CASSANDRA-2829)
 * fix throwing exception with batch mutation of counter super columns
   (CASSANDRA-2949)
 * ignore system tables during repair (CASSANDRA-2979)
 * throw exception when NTS is given replication_factor as an option
   (CASSANDRA-2960)
 * fix assertion error during compaction of counter CFs (CASSANDRA-2968)
 * avoid trying to create index names, when no index exists (CASSANDRA-2867)
 * don't sample the system table when choosing a bootstrap token
   (CASSANDRA-2825)
 * gossiper notifies of local state changes (CASSANDRA-2948)
 * add asynchronous and half-sync/half-async (hsha) thrift servers 
   (CASSANDRA-1405)
 * fix potential use of free'd native memory in SerializingCache 
   (CASSANDRA-2951)
 * prune index scan resultset back to original request for lazy
   resultset expansion case (CASSANDRA-2964)
 * (Hadoop) fail jobs when Cassandra node has failed but TaskTracker
    has not (CASSANDRA-2388)


0.8.2
 * CQL: 
   - include only one row per unique key for IN queries (CASSANDRA-2717)
   - respect client timestamp on full row deletions (CASSANDRA-2912)
 * improve thread-safety in StreamOutSession (CASSANDRA-2792)
 * allow deleting a row and updating indexed columns in it in the
   same mutation (CASSANDRA-2773)
 * Expose number of threads blocked on submitting memtable to flush
   in JMX (CASSANDRA-2817)
 * add ability to return "endpoints" to nodetool (CASSANDRA-2776)
 * Add support for multiple (comma-delimited) coordinator addresses
   to ColumnFamilyInputFormat (CASSANDRA-2807)
 * fix potential NPE while scheduling read repair for range slice
   (CASSANDRA-2823)
 * Fix race in SystemTable.getCurrentLocalNodeId (CASSANDRA-2824)
 * Correctly set default for replicate_on_write (CASSANDRA-2835)
 * improve nodetool compactionstats formatting (CASSANDRA-2844)
 * fix index-building status display (CASSANDRA-2853)
 * fix CLI perpetuating obsolete KsDef.replication_factor (CASSANDRA-2846)
 * improve cli treatment of multiline comments (CASSANDRA-2852)
 * handle row tombstones correctly in EchoedRow (CASSANDRA-2786)
 * add MessagingService.get[Recently]DroppedMessages and
   StorageService.getExceptionCount (CASSANDRA-2804)
 * fix possibility of spurious UnavailableException for LOCAL_QUORUM
   reads with dynamic snitch + read repair disabled (CASSANDRA-2870)
 * add ant-optional as dependence for the debian package (CASSANDRA-2164)
 * add option to specify limit for get_slice in the CLI (CASSANDRA-2646)
 * decrease HH page size (CASSANDRA-2832)
 * reset cli keyspace after dropping the current one (CASSANDRA-2763)
 * add KeyRange option to Hadoop inputformat (CASSANDRA-1125)
 * fix protocol versioning (CASSANDRA-2818, 2860)
 * support spaces in path to log4j configuration (CASSANDRA-2383)
 * avoid including inferred types in CF update (CASSANDRA-2809)
 * fix JMX bulkload call (CASSANDRA-2908)
 * fix updating KS with durable_writes=false (CASSANDRA-2907)
 * add simplified facade to SSTableWriter for bulk loading use
   (CASSANDRA-2911)
 * fix re-using index CF sstable names after drop/recreate (CASSANDRA-2872)
 * prepend CF to default index names (CASSANDRA-2903)
 * fix hint replay (CASSANDRA-2928)
 * Properly synchronize repair's merkle tree computation (CASSANDRA-2816)


0.8.1
 * CQL:
   - support for insert, delete in BATCH (CASSANDRA-2537)
   - support for IN to SELECT, UPDATE (CASSANDRA-2553)
   - timestamp support for INSERT, UPDATE, and BATCH (CASSANDRA-2555)
   - TTL support (CASSANDRA-2476)
   - counter support (CASSANDRA-2473)
   - ALTER COLUMNFAMILY (CASSANDRA-1709)
   - DROP INDEX (CASSANDRA-2617)
   - add SCHEMA/TABLE as aliases for KS/CF (CASSANDRA-2743)
   - server handles wait-for-schema-agreement (CASSANDRA-2756)
   - key alias support (CASSANDRA-2480)
 * add support for comparator parameters and a generic ReverseType
   (CASSANDRA-2355)
 * add CompositeType and DynamicCompositeType (CASSANDRA-2231)
 * optimize batches containing multiple updates to the same row
   (CASSANDRA-2583)
 * adjust hinted handoff page size to avoid OOM with large columns 
   (CASSANDRA-2652)
 * mark BRAF buffer invalid post-flush so we don't re-flush partial
   buffers again, especially on CL writes (CASSANDRA-2660)
 * add DROP INDEX support to CLI (CASSANDRA-2616)
 * don't perform HH to client-mode [storageproxy] nodes (CASSANDRA-2668)
 * Improve forceDeserialize/getCompactedRow encapsulation (CASSANDRA-2659)
 * Don't write CounterUpdateColumn to disk in tests (CASSANDRA-2650)
 * Add sstable bulk loading utility (CASSANDRA-1278)
 * avoid replaying hints to dropped columnfamilies (CASSANDRA-2685)
 * add placeholders for missing rows in range query pseudo-RR (CASSANDRA-2680)
 * remove no-op HHOM.renameHints (CASSANDRA-2693)
 * clone super columns to avoid modifying them during flush (CASSANDRA-2675)
 * allow writes to bypass the commitlog for certain keyspaces (CASSANDRA-2683)
 * avoid NPE when bypassing commitlog during memtable flush (CASSANDRA-2781)
 * Added support for making bootstrap retry if nodes flap (CASSANDRA-2644)
 * Added statusthrift to nodetool to report if thrift server is running (CASSANDRA-2722)
 * Fixed rows being cached if they do not exist (CASSANDRA-2723)
 * Support passing tableName and cfName to RowCacheProviders (CASSANDRA-2702)
 * close scrub file handles (CASSANDRA-2669)
 * throttle migration replay (CASSANDRA-2714)
 * optimize column serializer creation (CASSANDRA-2716)
 * Added support for making bootstrap retry if nodes flap (CASSANDRA-2644)
 * Added statusthrift to nodetool to report if thrift server is running
   (CASSANDRA-2722)
 * Fixed rows being cached if they do not exist (CASSANDRA-2723)
 * fix truncate/compaction race (CASSANDRA-2673)
 * workaround large resultsets causing large allocation retention
   by nio sockets (CASSANDRA-2654)
 * fix nodetool ring use with Ec2Snitch (CASSANDRA-2733)
 * fix removing columns and subcolumns that are supressed by a row or
   supercolumn tombstone during replica resolution (CASSANDRA-2590)
 * support sstable2json against snapshot sstables (CASSANDRA-2386)
 * remove active-pull schema requests (CASSANDRA-2715)
 * avoid marking entire list of sstables as actively being compacted
   in multithreaded compaction (CASSANDRA-2765)
 * seek back after deserializing a row to update cache with (CASSANDRA-2752)
 * avoid skipping rows in scrub for counter column family (CASSANDRA-2759)
 * fix ConcurrentModificationException in repair when dealing with 0.7 node
   (CASSANDRA-2767)
 * use threadsafe collections for StreamInSession (CASSANDRA-2766)
 * avoid infinite loop when creating merkle tree (CASSANDRA-2758)
 * avoids unmarking compacting sstable prematurely in cleanup (CASSANDRA-2769)
 * fix NPE when the commit log is bypassed (CASSANDRA-2718)
 * don't throw an exception in SS.isRPCServerRunning (CASSANDRA-2721)
 * make stress.jar executable (CASSANDRA-2744)
 * add daemon mode to java stress (CASSANDRA-2267)
 * expose the DC and rack of a node through JMX and nodetool ring (CASSANDRA-2531)
 * fix cache mbean getSize (CASSANDRA-2781)
 * Add Date, Float, Double, and Boolean types (CASSANDRA-2530)
 * Add startup flag to renew counter node id (CASSANDRA-2788)
 * add jamm agent to cassandra.bat (CASSANDRA-2787)
 * fix repair hanging if a neighbor has nothing to send (CASSANDRA-2797)
 * purge tombstone even if row is in only one sstable (CASSANDRA-2801)
 * Fix wrong purge of deleted cf during compaction (CASSANDRA-2786)
 * fix race that could result in Hadoop writer failing to throw an
   exception encountered after close() (CASSANDRA-2755)
 * fix scan wrongly throwing assertion error (CASSANDRA-2653)
 * Always use even distribution for merkle tree with RandomPartitionner
   (CASSANDRA-2841)
 * fix describeOwnership for OPP (CASSANDRA-2800)
 * ensure that string tokens do not contain commas (CASSANDRA-2762)


0.8.0-final
 * fix CQL grammar warning and cqlsh regression from CASSANDRA-2622
 * add ant generate-cql-html target (CASSANDRA-2526)
 * update CQL consistency levels (CASSANDRA-2566)
 * debian packaging fixes (CASSANDRA-2481, 2647)
 * fix UUIDType, IntegerType for direct buffers (CASSANDRA-2682, 2684)
 * switch to native Thrift for Hadoop map/reduce (CASSANDRA-2667)
 * fix StackOverflowError when building from eclipse (CASSANDRA-2687)
 * only provide replication_factor to strategy_options "help" for
   SimpleStrategy, OldNetworkTopologyStrategy (CASSANDRA-2678, 2713)
 * fix exception adding validators to non-string columns (CASSANDRA-2696)
 * avoid instantiating DatabaseDescriptor in JDBC (CASSANDRA-2694)
 * fix potential stack overflow during compaction (CASSANDRA-2626)
 * clone super columns to avoid modifying them during flush (CASSANDRA-2675)
 * reset underlying iterator in EchoedRow constructor (CASSANDRA-2653)


0.8.0-rc1
 * faster flushes and compaction from fixing excessively pessimistic 
   rebuffering in BRAF (CASSANDRA-2581)
 * fix returning null column values in the python cql driver (CASSANDRA-2593)
 * fix merkle tree splitting exiting early (CASSANDRA-2605)
 * snapshot_before_compaction directory name fix (CASSANDRA-2598)
 * Disable compaction throttling during bootstrap (CASSANDRA-2612) 
 * fix CQL treatment of > and < operators in range slices (CASSANDRA-2592)
 * fix potential double-application of counter updates on commitlog replay
   by moving replay position from header to sstable metadata (CASSANDRA-2419)
 * JDBC CQL driver exposes getColumn for access to timestamp
 * JDBC ResultSetMetadata properties added to AbstractType
 * r/m clustertool (CASSANDRA-2607)
 * add support for presenting row key as a column in CQL result sets 
   (CASSANDRA-2622)
 * Don't allow {LOCAL|EACH}_QUORUM unless strategy is NTS (CASSANDRA-2627)
 * validate keyspace strategy_options during CQL create (CASSANDRA-2624)
 * fix empty Result with secondary index when limit=1 (CASSANDRA-2628)
 * Fix regression where bootstrapping a node with no schema fails
   (CASSANDRA-2625)
 * Allow removing LocationInfo sstables (CASSANDRA-2632)
 * avoid attempting to replay mutations from dropped keyspaces (CASSANDRA-2631)
 * avoid using cached position of a key when GT is requested (CASSANDRA-2633)
 * fix counting bloom filter true positives (CASSANDRA-2637)
 * initialize local ep state prior to gossip startup if needed (CASSANDRA-2638)
 * fix counter increment lost after restart (CASSANDRA-2642)
 * add quote-escaping via backslash to CLI (CASSANDRA-2623)
 * fix pig example script (CASSANDRA-2487)
 * fix dynamic snitch race in adding latencies (CASSANDRA-2618)
 * Start/stop cassandra after more important services such as mdadm in
   debian packaging (CASSANDRA-2481)


0.8.0-beta2
 * fix NPE compacting index CFs (CASSANDRA-2528)
 * Remove checking all column families on startup for compaction candidates 
   (CASSANDRA-2444)
 * validate CQL create keyspace options (CASSANDRA-2525)
 * fix nodetool setcompactionthroughput (CASSANDRA-2550)
 * move	gossip heartbeat back to its own thread (CASSANDRA-2554)
 * validate cql TRUNCATE columnfamily before truncating (CASSANDRA-2570)
 * fix batch_mutate for mixed standard-counter mutations (CASSANDRA-2457)
 * disallow making schema changes to system keyspace (CASSANDRA-2563)
 * fix sending mutation messages multiple times (CASSANDRA-2557)
 * fix incorrect use of NBHM.size in ReadCallback that could cause
   reads to time out even when responses were received (CASSANDRA-2552)
 * trigger read repair correctly for LOCAL_QUORUM reads (CASSANDRA-2556)
 * Allow configuring the number of compaction thread (CASSANDRA-2558)
 * forceUserDefinedCompaction will attempt to compact what it is given
   even if the pessimistic estimate is that there is not enough disk space;
   automatic compactions will only compact 2 or more sstables (CASSANDRA-2575)
 * refuse to apply migrations with older timestamps than the current 
   schema (CASSANDRA-2536)
 * remove unframed Thrift transport option
 * include indexes in snapshots (CASSANDRA-2596)
 * improve ignoring of obsolete mutations in index maintenance (CASSANDRA-2401)
 * recognize attempt to drop just the index while leaving the column
   definition alone (CASSANDRA-2619)
  

0.8.0-beta1
 * remove Avro RPC support (CASSANDRA-926)
 * support for columns that act as incr/decr counters 
   (CASSANDRA-1072, 1937, 1944, 1936, 2101, 2093, 2288, 2105, 2384, 2236, 2342,
   2454)
 * CQL (CASSANDRA-1703, 1704, 1705, 1706, 1707, 1708, 1710, 1711, 1940, 
   2124, 2302, 2277, 2493)
 * avoid double RowMutation serialization on write path (CASSANDRA-1800)
 * make NetworkTopologyStrategy the default (CASSANDRA-1960)
 * configurable internode encryption (CASSANDRA-1567, 2152)
 * human readable column names in sstable2json output (CASSANDRA-1933)
 * change default JMX port to 7199 (CASSANDRA-2027)
 * backwards compatible internal messaging (CASSANDRA-1015)
 * atomic switch of memtables and sstables (CASSANDRA-2284)
 * add pluggable SeedProvider (CASSANDRA-1669)
 * Fix clustertool to not throw exception when calling get_endpoints (CASSANDRA-2437)
 * upgrade to thrift 0.6 (CASSANDRA-2412) 
 * repair works on a token range instead of full ring (CASSANDRA-2324)
 * purge tombstones from row cache (CASSANDRA-2305)
 * push replication_factor into strategy_options (CASSANDRA-1263)
 * give snapshots the same name on each node (CASSANDRA-1791)
 * remove "nodetool loadbalance" (CASSANDRA-2448)
 * multithreaded compaction (CASSANDRA-2191)
 * compaction throttling (CASSANDRA-2156)
 * add key type information and alias (CASSANDRA-2311, 2396)
 * cli no longer divides read_repair_chance by 100 (CASSANDRA-2458)
 * made CompactionInfo.getTaskType return an enum (CASSANDRA-2482)
 * add a server-wide cap on measured memtable memory usage and aggressively
   flush to keep under that threshold (CASSANDRA-2006)
 * add unified UUIDType (CASSANDRA-2233)
 * add off-heap row cache support (CASSANDRA-1969)


0.7.5
 * improvements/fixes to PIG driver (CASSANDRA-1618, CASSANDRA-2387,
   CASSANDRA-2465, CASSANDRA-2484)
 * validate index names (CASSANDRA-1761)
 * reduce contention on Table.flusherLock (CASSANDRA-1954)
 * try harder to detect failures during streaming, cleaning up temporary
   files more reliably (CASSANDRA-2088)
 * shut down server for OOM on a Thrift thread (CASSANDRA-2269)
 * fix tombstone handling in repair and sstable2json (CASSANDRA-2279)
 * preserve version when streaming data from old sstables (CASSANDRA-2283)
 * don't start repair if a neighboring node is marked as dead (CASSANDRA-2290)
 * purge tombstones from row cache (CASSANDRA-2305)
 * Avoid seeking when sstable2json exports the entire file (CASSANDRA-2318)
 * clear Built flag in system table when dropping an index (CASSANDRA-2320)
 * don't allow arbitrary argument for stress.java (CASSANDRA-2323)
 * validate values for index predicates in get_indexed_slice (CASSANDRA-2328)
 * queue secondary indexes for flush before the parent (CASSANDRA-2330)
 * allow job configuration to set the CL used in Hadoop jobs (CASSANDRA-2331)
 * add memtable_flush_queue_size defaulting to 4 (CASSANDRA-2333)
 * Allow overriding of initial_token, storage_port and rpc_port from system
   properties (CASSANDRA-2343)
 * fix comparator used for non-indexed secondary expressions in index scan
   (CASSANDRA-2347)
 * ensure size calculation and write phase of large-row compaction use
   the same threshold for TTL expiration (CASSANDRA-2349)
 * fix race when iterating CFs during add/drop (CASSANDRA-2350)
 * add ConsistencyLevel command to CLI (CASSANDRA-2354)
 * allow negative numbers in the cli (CASSANDRA-2358)
 * hard code serialVersionUID for tokens class (CASSANDRA-2361)
 * fix potential infinite loop in ByteBufferUtil.inputStream (CASSANDRA-2365)
 * fix encoding bugs in HintedHandoffManager, SystemTable when default
   charset is not UTF8 (CASSANDRA-2367)
 * avoids having removed node reappearing in Gossip (CASSANDRA-2371)
 * fix incorrect truncation of long to int when reading columns via block
   index (CASSANDRA-2376)
 * fix NPE during stream session (CASSANDRA-2377)
 * fix race condition that could leave orphaned data files when dropping CF or
   KS (CASSANDRA-2381)
 * fsync statistics component on write (CASSANDRA-2382)
 * fix duplicate results from CFS.scan (CASSANDRA-2406)
 * add IntegerType to CLI help (CASSANDRA-2414)
 * avoid caching token-only decoratedkeys (CASSANDRA-2416)
 * convert mmap assertion to if/throw so scrub can catch it (CASSANDRA-2417)
 * don't overwrite gc log (CASSANDR-2418)
 * invalidate row cache for streamed row to avoid inconsitencies
   (CASSANDRA-2420)
 * avoid copies in range/index scans (CASSANDRA-2425)
 * make sure we don't wipe data during cleanup if the node has not join
   the ring (CASSANDRA-2428)
 * Try harder to close files after compaction (CASSANDRA-2431)
 * re-set bootstrapped flag after move finishes (CASSANDRA-2435)
 * display validation_class in CLI 'describe keyspace' (CASSANDRA-2442)
 * make cleanup compactions cleanup the row cache (CASSANDRA-2451)
 * add column fields validation to scrub (CASSANDRA-2460)
 * use 64KB flush buffer instead of in_memory_compaction_limit (CASSANDRA-2463)
 * fix backslash substitutions in CLI (CASSANDRA-2492)
 * disable cache saving for system CFS (CASSANDRA-2502)
 * fixes for verifying destination availability under hinted conditions
   so UE can be thrown intead of timing out (CASSANDRA-2514)
 * fix update of validation class in column metadata (CASSANDRA-2512)
 * support LOCAL_QUORUM, EACH_QUORUM CLs outside of NTS (CASSANDRA-2516)
 * preserve version when streaming data from old sstables (CASSANDRA-2283)
 * fix backslash substitutions in CLI (CASSANDRA-2492)
 * count a row deletion as one operation towards memtable threshold 
   (CASSANDRA-2519)
 * support LOCAL_QUORUM, EACH_QUORUM CLs outside of NTS (CASSANDRA-2516)


0.7.4
 * add nodetool join command (CASSANDRA-2160)
 * fix secondary indexes on pre-existing or streamed data (CASSANDRA-2244)
 * initialize endpoint in gossiper earlier (CASSANDRA-2228)
 * add ability to write to Cassandra from Pig (CASSANDRA-1828)
 * add rpc_[min|max]_threads (CASSANDRA-2176)
 * add CL.TWO, CL.THREE (CASSANDRA-2013)
 * avoid exporting an un-requested row in sstable2json, when exporting 
   a key that does not exist (CASSANDRA-2168)
 * add incremental_backups option (CASSANDRA-1872)
 * add configurable row limit to Pig loadfunc (CASSANDRA-2276)
 * validate column values in batches as well as single-Column inserts
   (CASSANDRA-2259)
 * move sample schema from cassandra.yaml to schema-sample.txt,
   a cli scripts (CASSANDRA-2007)
 * avoid writing empty rows when scrubbing tombstoned rows (CASSANDRA-2296)
 * fix assertion error in range and index scans for CL < ALL
   (CASSANDRA-2282)
 * fix commitlog replay when flush position refers to data that didn't
   get synced before server died (CASSANDRA-2285)
 * fix fd leak in sstable2json with non-mmap'd i/o (CASSANDRA-2304)
 * reduce memory use during streaming of multiple sstables (CASSANDRA-2301)
 * purge tombstoned rows from cache after GCGraceSeconds (CASSANDRA-2305)
 * allow zero replicas in a NTS datacenter (CASSANDRA-1924)
 * make range queries respect snitch for local replicas (CASSANDRA-2286)
 * fix HH delivery when column index is larger than 2GB (CASSANDRA-2297)
 * make 2ary indexes use parent CF flush thresholds during initial build
   (CASSANDRA-2294)
 * update memtable_throughput to be a long (CASSANDRA-2158)


0.7.3
 * Keep endpoint state until aVeryLongTime (CASSANDRA-2115)
 * lower-latency read repair (CASSANDRA-2069)
 * add hinted_handoff_throttle_delay_in_ms option (CASSANDRA-2161)
 * fixes for cache save/load (CASSANDRA-2172, -2174)
 * Handle whole-row deletions in CFOutputFormat (CASSANDRA-2014)
 * Make memtable_flush_writers flush in parallel (CASSANDRA-2178)
 * Add compaction_preheat_key_cache option (CASSANDRA-2175)
 * refactor stress.py to have only one copy of the format string 
   used for creating row keys (CASSANDRA-2108)
 * validate index names for \w+ (CASSANDRA-2196)
 * Fix Cassandra cli to respect timeout if schema does not settle 
   (CASSANDRA-2187)
 * fix for compaction and cleanup writing old-format data into new-version 
   sstable (CASSANDRA-2211, -2216)
 * add nodetool scrub (CASSANDRA-2217, -2240)
 * fix sstable2json large-row pagination (CASSANDRA-2188)
 * fix EOFing on requests for the last bytes in a file (CASSANDRA-2213)
 * fix BufferedRandomAccessFile bugs (CASSANDRA-2218, -2241)
 * check for memtable flush_after_mins exceeded every 10s (CASSANDRA-2183)
 * fix cache saving on Windows (CASSANDRA-2207)
 * add validateSchemaAgreement call + synchronization to schema
   modification operations (CASSANDRA-2222)
 * fix for reversed slice queries on large rows (CASSANDRA-2212)
 * fat clients were writing local data (CASSANDRA-2223)
 * set DEFAULT_MEMTABLE_LIFETIME_IN_MINS to 24h
 * improve detection and cleanup of partially-written sstables 
   (CASSANDRA-2206)
 * fix supercolumn de/serialization when subcolumn comparator is different
   from supercolumn's (CASSANDRA-2104)
 * fix starting up on Windows when CASSANDRA_HOME contains whitespace
   (CASSANDRA-2237)
 * add [get|set][row|key]cacheSavePeriod to JMX (CASSANDRA-2100)
 * fix Hadoop ColumnFamilyOutputFormat dropping of mutations
   when batch fills up (CASSANDRA-2255)
 * move file deletions off of scheduledtasks executor (CASSANDRA-2253)


0.7.2
 * copy DecoratedKey.key when inserting into caches to avoid retaining
   a reference to the underlying buffer (CASSANDRA-2102)
 * format subcolumn names with subcomparator (CASSANDRA-2136)
 * fix column bloom filter deserialization (CASSANDRA-2165)


0.7.1
 * refactor MessageDigest creation code. (CASSANDRA-2107)
 * buffer network stack to avoid inefficient small TCP messages while avoiding
   the nagle/delayed ack problem (CASSANDRA-1896)
 * check log4j configuration for changes every 10s (CASSANDRA-1525, 1907)
 * more-efficient cross-DC replication (CASSANDRA-1530, -2051, -2138)
 * avoid polluting page cache with commitlog or sstable writes
   and seq scan operations (CASSANDRA-1470)
 * add RMI authentication options to nodetool (CASSANDRA-1921)
 * make snitches configurable at runtime (CASSANDRA-1374)
 * retry hadoop split requests on connection failure (CASSANDRA-1927)
 * implement describeOwnership for BOP, COPP (CASSANDRA-1928)
 * make read repair behave as expected for ConsistencyLevel > ONE
   (CASSANDRA-982, 2038)
 * distributed test harness (CASSANDRA-1859, 1964)
 * reduce flush lock contention (CASSANDRA-1930)
 * optimize supercolumn deserialization (CASSANDRA-1891)
 * fix CFMetaData.apply to only compare objects of the same class 
   (CASSANDRA-1962)
 * allow specifying specific SSTables to compact from JMX (CASSANDRA-1963)
 * fix race condition in MessagingService.targets (CASSANDRA-1959, 2094, 2081)
 * refuse to open sstables from a future version (CASSANDRA-1935)
 * zero-copy reads (CASSANDRA-1714)
 * fix copy bounds for word Text in wordcount demo (CASSANDRA-1993)
 * fixes for contrib/javautils (CASSANDRA-1979)
 * check more frequently for memtable expiration (CASSANDRA-2000)
 * fix writing SSTable column count statistics (CASSANDRA-1976)
 * fix streaming of multiple CFs during bootstrap (CASSANDRA-1992)
 * explicitly set JVM GC new generation size with -Xmn (CASSANDRA-1968)
 * add short options for CLI flags (CASSANDRA-1565)
 * make keyspace argument to "describe keyspace" in CLI optional
   when authenticated to keyspace already (CASSANDRA-2029)
 * added option to specify -Dcassandra.join_ring=false on startup
   to allow "warm spare" nodes or performing JMX maintenance before
   joining the ring (CASSANDRA-526)
 * log migrations at INFO (CASSANDRA-2028)
 * add CLI verbose option in file mode (CASSANDRA-2030)
 * add single-line "--" comments to CLI (CASSANDRA-2032)
 * message serialization tests (CASSANDRA-1923)
 * switch from ivy to maven-ant-tasks (CASSANDRA-2017)
 * CLI attempts to block for new schema to propagate (CASSANDRA-2044)
 * fix potential overflow in nodetool cfstats (CASSANDRA-2057)
 * add JVM shutdownhook to sync commitlog (CASSANDRA-1919)
 * allow nodes to be up without being part of  normal traffic (CASSANDRA-1951)
 * fix CLI "show keyspaces" with null options on NTS (CASSANDRA-2049)
 * fix possible ByteBuffer race conditions (CASSANDRA-2066)
 * reduce garbage generated by MessagingService to prevent load spikes
   (CASSANDRA-2058)
 * fix math in RandomPartitioner.describeOwnership (CASSANDRA-2071)
 * fix deletion of sstable non-data components (CASSANDRA-2059)
 * avoid blocking gossip while deleting handoff hints (CASSANDRA-2073)
 * ignore messages from newer versions, keep track of nodes in gossip 
   regardless of version (CASSANDRA-1970)
 * cache writing moved to CompactionManager to reduce i/o contention and
   updated to use non-cache-polluting writes (CASSANDRA-2053)
 * page through large rows when exporting to JSON (CASSANDRA-2041)
 * add flush_largest_memtables_at and reduce_cache_sizes_at options
   (CASSANDRA-2142)
 * add cli 'describe cluster' command (CASSANDRA-2127)
 * add cli support for setting username/password at 'connect' command 
   (CASSANDRA-2111)
 * add -D option to Stress.java to allow reading hosts from a file 
   (CASSANDRA-2149)
 * bound hints CF throughput between 32M and 256M (CASSANDRA-2148)
 * continue starting when invalid saved cache entries are encountered
   (CASSANDRA-2076)
 * add max_hint_window_in_ms option (CASSANDRA-1459)


0.7.0-final
 * fix offsets to ByteBuffer.get (CASSANDRA-1939)


0.7.0-rc4
 * fix cli crash after backgrounding (CASSANDRA-1875)
 * count timeouts in storageproxy latencies, and include latency 
   histograms in StorageProxyMBean (CASSANDRA-1893)
 * fix CLI get recognition of supercolumns (CASSANDRA-1899)
 * enable keepalive on intra-cluster sockets (CASSANDRA-1766)
 * count timeouts towards dynamicsnitch latencies (CASSANDRA-1905)
 * Expose index-building status in JMX + cli schema description
   (CASSANDRA-1871)
 * allow [LOCAL|EACH]_QUORUM to be used with non-NetworkTopology 
   replication Strategies
 * increased amount of index locks for faster commitlog replay
 * collect secondary index tombstones immediately (CASSANDRA-1914)
 * revert commitlog changes from #1780 (CASSANDRA-1917)
 * change RandomPartitioner min token to -1 to avoid collision w/
   tokens on actual nodes (CASSANDRA-1901)
 * examine the right nibble when validating TimeUUID (CASSANDRA-1910)
 * include secondary indexes in cleanup (CASSANDRA-1916)
 * CFS.scrubDataDirectories should also cleanup invalid secondary indexes
   (CASSANDRA-1904)
 * ability to disable/enable gossip on nodes to force them down
   (CASSANDRA-1108)


0.7.0-rc3
 * expose getNaturalEndpoints in StorageServiceMBean taking byte[]
   key; RMI cannot serialize ByteBuffer (CASSANDRA-1833)
 * infer org.apache.cassandra.locator for replication strategy classes
   when not otherwise specified
 * validation that generates less garbage (CASSANDRA-1814)
 * add TTL support to CLI (CASSANDRA-1838)
 * cli defaults to bytestype for subcomparator when creating
   column families (CASSANDRA-1835)
 * unregister index MBeans when index is dropped (CASSANDRA-1843)
 * make ByteBufferUtil.clone thread-safe (CASSANDRA-1847)
 * change exception for read requests during bootstrap from 
   InvalidRequest to Unavailable (CASSANDRA-1862)
 * respect row-level tombstones post-flush in range scans
   (CASSANDRA-1837)
 * ReadResponseResolver check digests against each other (CASSANDRA-1830)
 * return InvalidRequest when remove of subcolumn without supercolumn
   is requested (CASSANDRA-1866)
 * flush before repair (CASSANDRA-1748)
 * SSTableExport validates key order (CASSANDRA-1884)
 * large row support for SSTableExport (CASSANDRA-1867)
 * Re-cache hot keys post-compaction without hitting disk (CASSANDRA-1878)
 * manage read repair in coordinator instead of data source, to
   provide latency information to dynamic snitch (CASSANDRA-1873)


0.7.0-rc2
 * fix live-column-count of slice ranges including tombstoned supercolumn 
   with live subcolumn (CASSANDRA-1591)
 * rename o.a.c.internal.AntientropyStage -> AntiEntropyStage,
   o.a.c.request.Request_responseStage -> RequestResponseStage,
   o.a.c.internal.Internal_responseStage -> InternalResponseStage
 * add AbstractType.fromString (CASSANDRA-1767)
 * require index_type to be present when specifying index_name
   on ColumnDef (CASSANDRA-1759)
 * fix add/remove index bugs in CFMetadata (CASSANDRA-1768)
 * rebuild Strategy during system_update_keyspace (CASSANDRA-1762)
 * cli updates prompt to ... in continuation lines (CASSANDRA-1770)
 * support multiple Mutations per key in hadoop ColumnFamilyOutputFormat
   (CASSANDRA-1774)
 * improvements to Debian init script (CASSANDRA-1772)
 * use local classloader to check for version.properties (CASSANDRA-1778)
 * Validate that column names in column_metadata are valid for the
   defined comparator, and decode properly in cli (CASSANDRA-1773)
 * use cross-platform newlines in cli (CASSANDRA-1786)
 * add ExpiringColumn support to sstable import/export (CASSANDRA-1754)
 * add flush for each append to periodic commitlog mode; added
   periodic_without_flush option to disable this (CASSANDRA-1780)
 * close file handle used for post-flush truncate (CASSANDRA-1790)
 * various code cleanup (CASSANDRA-1793, -1794, -1795)
 * fix range queries against wrapped range (CASSANDRA-1781)
 * fix consistencylevel calculations for NetworkTopologyStrategy
   (CASSANDRA-1804)
 * cli support index type enum names (CASSANDRA-1810)
 * improved validation of column_metadata (CASSANDRA-1813)
 * reads at ConsistencyLevel > 1 throw UnavailableException
   immediately if insufficient live nodes exist (CASSANDRA-1803)
 * copy bytebuffers for local writes to avoid retaining the entire
   Thrift frame (CASSANDRA-1801)
 * fix NPE adding index to column w/o prior metadata (CASSANDRA-1764)
 * reduce fat client timeout (CASSANDRA-1730)
 * fix botched merge of CASSANDRA-1316


0.7.0-rc1
 * fix compaction and flush races with schema updates (CASSANDRA-1715)
 * add clustertool, config-converter, sstablekeys, and schematool 
   Windows .bat files (CASSANDRA-1723)
 * reject range queries received during bootstrap (CASSANDRA-1739)
 * fix wrapping-range queries on non-minimum token (CASSANDRA-1700)
 * add nodetool cfhistogram (CASSANDRA-1698)
 * limit repaired ranges to what the nodes have in common (CASSANDRA-1674)
 * index scan treats missing columns as not matching secondary
   expressions (CASSANDRA-1745)
 * Fix misuse of DataOutputBuffer.getData in AntiEntropyService
   (CASSANDRA-1729)
 * detect and warn when obsolete version of JNA is present (CASSANDRA-1760)
 * reduce fat client timeout (CASSANDRA-1730)
 * cleanup smallest CFs first to increase free temp space for larger ones
   (CASSANDRA-1811)
 * Update windows .bat files to work outside of main Cassandra
   directory (CASSANDRA-1713)
 * fix read repair regression from 0.6.7 (CASSANDRA-1727)
 * more-efficient read repair (CASSANDRA-1719)
 * fix hinted handoff replay (CASSANDRA-1656)
 * log type of dropped messages (CASSANDRA-1677)
 * upgrade to SLF4J 1.6.1
 * fix ByteBuffer bug in ExpiringColumn.updateDigest (CASSANDRA-1679)
 * fix IntegerType.getString (CASSANDRA-1681)
 * make -Djava.net.preferIPv4Stack=true the default (CASSANDRA-628)
 * add INTERNAL_RESPONSE verb to differentiate from responses related
   to client requests (CASSANDRA-1685)
 * log tpstats when dropping messages (CASSANDRA-1660)
 * include unreachable nodes in describeSchemaVersions (CASSANDRA-1678)
 * Avoid dropping messages off the client request path (CASSANDRA-1676)
 * fix jna errno reporting (CASSANDRA-1694)
 * add friendlier error for UnknownHostException on startup (CASSANDRA-1697)
 * include jna dependency in RPM package (CASSANDRA-1690)
 * add --skip-keys option to stress.py (CASSANDRA-1696)
 * improve cli handling of non-string keys and column names 
   (CASSANDRA-1701, -1693)
 * r/m extra subcomparator line in cli keyspaces output (CASSANDRA-1712)
 * add read repair chance to cli "show keyspaces"
 * upgrade to ConcurrentLinkedHashMap 1.1 (CASSANDRA-975)
 * fix index scan routing (CASSANDRA-1722)
 * fix tombstoning of supercolumns in range queries (CASSANDRA-1734)
 * clear endpoint cache after updating keyspace metadata (CASSANDRA-1741)
 * fix wrapping-range queries on non-minimum token (CASSANDRA-1700)
 * truncate includes secondary indexes (CASSANDRA-1747)
 * retain reference to PendingFile sstables (CASSANDRA-1749)
 * fix sstableimport regression (CASSANDRA-1753)
 * fix for bootstrap when no non-system tables are defined (CASSANDRA-1732)
 * handle replica unavailability in index scan (CASSANDRA-1755)
 * fix service initialization order deadlock (CASSANDRA-1756)
 * multi-line cli commands (CASSANDRA-1742)
 * fix race between snapshot and compaction (CASSANDRA-1736)
 * add listEndpointsPendingHints, deleteHintsForEndpoint JMX methods 
   (CASSANDRA-1551)


0.7.0-beta3
 * add strategy options to describe_keyspace output (CASSANDRA-1560)
 * log warning when using randomly generated token (CASSANDRA-1552)
 * re-organize JMX into .db, .net, .internal, .request (CASSANDRA-1217)
 * allow nodes to change IPs between restarts (CASSANDRA-1518)
 * remember ring state between restarts by default (CASSANDRA-1518)
 * flush index built flag so we can read it before log replay (CASSANDRA-1541)
 * lock row cache updates to prevent race condition (CASSANDRA-1293)
 * remove assertion causing rare (and harmless) error messages in
   commitlog (CASSANDRA-1330)
 * fix moving nodes with no keyspaces defined (CASSANDRA-1574)
 * fix unbootstrap when no data is present in a transfer range (CASSANDRA-1573)
 * take advantage of AVRO-495 to simplify our avro IDL (CASSANDRA-1436)
 * extend authorization hierarchy to column family (CASSANDRA-1554)
 * deletion support in secondary indexes (CASSANDRA-1571)
 * meaningful error message for invalid replication strategy class 
   (CASSANDRA-1566)
 * allow keyspace creation with RF > N (CASSANDRA-1428)
 * improve cli error handling (CASSANDRA-1580)
 * add cache save/load ability (CASSANDRA-1417, 1606, 1647)
 * add StorageService.getDrainProgress (CASSANDRA-1588)
 * Disallow bootstrap to an in-use token (CASSANDRA-1561)
 * Allow dynamic secondary index creation and destruction (CASSANDRA-1532)
 * log auto-guessed memtable thresholds (CASSANDRA-1595)
 * add ColumnDef support to cli (CASSANDRA-1583)
 * reduce index sample time by 75% (CASSANDRA-1572)
 * add cli support for column, strategy metadata (CASSANDRA-1578, 1612)
 * add cli support for schema modification (CASSANDRA-1584)
 * delete temp files on failed compactions (CASSANDRA-1596)
 * avoid blocking for dead nodes during removetoken (CASSANDRA-1605)
 * remove ConsistencyLevel.ZERO (CASSANDRA-1607)
 * expose in-progress compaction type in jmx (CASSANDRA-1586)
 * removed IClock & related classes from internals (CASSANDRA-1502)
 * fix removing tokens from SystemTable on decommission and removetoken
   (CASSANDRA-1609)
 * include CF metadata in cli 'show keyspaces' (CASSANDRA-1613)
 * switch from Properties to HashMap in PropertyFileSnitch to
   avoid synchronization bottleneck (CASSANDRA-1481)
 * PropertyFileSnitch configuration file renamed to 
   cassandra-topology.properties
 * add cli support for get_range_slices (CASSANDRA-1088, CASSANDRA-1619)
 * Make memtable flush thresholds per-CF instead of global 
   (CASSANDRA-1007, 1637)
 * add cli support for binary data without CfDef hints (CASSANDRA-1603)
 * fix building SSTable statistics post-stream (CASSANDRA-1620)
 * fix potential infinite loop in 2ary index queries (CASSANDRA-1623)
 * allow creating NTS keyspaces with no replicas configured (CASSANDRA-1626)
 * add jmx histogram of sstables accessed per read (CASSANDRA-1624)
 * remove system_rename_column_family and system_rename_keyspace from the
   client API until races can be fixed (CASSANDRA-1630, CASSANDRA-1585)
 * add cli sanity tests (CASSANDRA-1582)
 * update GC settings in cassandra.bat (CASSANDRA-1636)
 * cli support for index queries (CASSANDRA-1635)
 * cli support for updating schema memtable settings (CASSANDRA-1634)
 * cli --file option (CASSANDRA-1616)
 * reduce automatically chosen memtable sizes by 50% (CASSANDRA-1641)
 * move endpoint cache from snitch to strategy (CASSANDRA-1643)
 * fix commitlog recovery deleting the newly-created segment as well as
   the old ones (CASSANDRA-1644)
 * upgrade to Thrift 0.5 (CASSANDRA-1367)
 * renamed CL.DCQUORUM to LOCAL_QUORUM and DCQUORUMSYNC to EACH_QUORUM
 * cli truncate support (CASSANDRA-1653)
 * update GC settings in cassandra.bat (CASSANDRA-1636)
 * avoid logging when a node's ip/token is gossipped back to it (CASSANDRA-1666)


0.7-beta2
 * always use UTF-8 for hint keys (CASSANDRA-1439)
 * remove cassandra.yaml dependency from Hadoop and Pig (CASSADRA-1322)
 * expose CfDef metadata in describe_keyspaces (CASSANDRA-1363)
 * restore use of mmap_index_only option (CASSANDRA-1241)
 * dropping a keyspace with no column families generated an error 
   (CASSANDRA-1378)
 * rename RackAwareStrategy to OldNetworkTopologyStrategy, RackUnawareStrategy 
   to SimpleStrategy, DatacenterShardStrategy to NetworkTopologyStrategy,
   AbstractRackAwareSnitch to AbstractNetworkTopologySnitch (CASSANDRA-1392)
 * merge StorageProxy.mutate, mutateBlocking (CASSANDRA-1396)
 * faster UUIDType, LongType comparisons (CASSANDRA-1386, 1393)
 * fix setting read_repair_chance from CLI addColumnFamily (CASSANDRA-1399)
 * fix updates to indexed columns (CASSANDRA-1373)
 * fix race condition leaving to FileNotFoundException (CASSANDRA-1382)
 * fix sharded lock hash on index write path (CASSANDRA-1402)
 * add support for GT/E, LT/E in subordinate index clauses (CASSANDRA-1401)
 * cfId counter got out of sync when CFs were added (CASSANDRA-1403)
 * less chatty schema updates (CASSANDRA-1389)
 * rename column family mbeans. 'type' will now include either 
   'IndexColumnFamilies' or 'ColumnFamilies' depending on the CFS type.
   (CASSANDRA-1385)
 * disallow invalid keyspace and column family names. This includes name that
   matches a '^\w+' regex. (CASSANDRA-1377)
 * use JNA, if present, to take snapshots (CASSANDRA-1371)
 * truncate hints if starting 0.7 for the first time (CASSANDRA-1414)
 * fix FD leak in single-row slicepredicate queries (CASSANDRA-1416)
 * allow index expressions against columns that are not part of the 
   SlicePredicate (CASSANDRA-1410)
 * config-converter properly handles snitches and framed support 
   (CASSANDRA-1420)
 * remove keyspace argument from multiget_count (CASSANDRA-1422)
 * allow specifying cassandra.yaml location as (local or remote) URL
   (CASSANDRA-1126)
 * fix using DynamicEndpointSnitch with NetworkTopologyStrategy
   (CASSANDRA-1429)
 * Add CfDef.default_validation_class (CASSANDRA-891)
 * fix EstimatedHistogram.max (CASSANDRA-1413)
 * quorum read optimization (CASSANDRA-1622)
 * handle zero-length (or missing) rows during HH paging (CASSANDRA-1432)
 * include secondary indexes during schema migrations (CASSANDRA-1406)
 * fix commitlog header race during schema change (CASSANDRA-1435)
 * fix ColumnFamilyStoreMBeanIterator to use new type name (CASSANDRA-1433)
 * correct filename generated by xml->yaml converter (CASSANDRA-1419)
 * add CMSInitiatingOccupancyFraction=75 and UseCMSInitiatingOccupancyOnly
   to default JVM options
 * decrease jvm heap for cassandra-cli (CASSANDRA-1446)
 * ability to modify keyspaces and column family definitions on a live cluster
   (CASSANDRA-1285)
 * support for Hadoop Streaming [non-jvm map/reduce via stdin/out]
   (CASSANDRA-1368)
 * Move persistent sstable stats from the system table to an sstable component
   (CASSANDRA-1430)
 * remove failed bootstrap attempt from pending ranges when gossip times
   it out after 1h (CASSANDRA-1463)
 * eager-create tcp connections to other cluster members (CASSANDRA-1465)
 * enumerate stages and derive stage from message type instead of 
   transmitting separately (CASSANDRA-1465)
 * apply reversed flag during collation from different data sources
   (CASSANDRA-1450)
 * make failure to remove commitlog segment non-fatal (CASSANDRA-1348)
 * correct ordering of drain operations so CL.recover is no longer 
   necessary (CASSANDRA-1408)
 * removed keyspace from describe_splits method (CASSANDRA-1425)
 * rename check_schema_agreement to describe_schema_versions
   (CASSANDRA-1478)
 * fix QUORUM calculation for RF > 3 (CASSANDRA-1487)
 * remove tombstones during non-major compactions when bloom filter
   verifies that row does not exist in other sstables (CASSANDRA-1074)
 * nodes that coordinated a loadbalance in the past could not be seen by
   newly added nodes (CASSANDRA-1467)
 * exposed endpoint states (gossip details) via jmx (CASSANDRA-1467)
 * ensure that compacted sstables are not included when new readers are
   instantiated (CASSANDRA-1477)
 * by default, calculate heap size and memtable thresholds at runtime (CASSANDRA-1469)
 * fix races dealing with adding/dropping keyspaces and column families in
   rapid succession (CASSANDRA-1477)
 * clean up of Streaming system (CASSANDRA-1503, 1504, 1506)
 * add options to configure Thrift socket keepalive and buffer sizes (CASSANDRA-1426)
 * make contrib CassandraServiceDataCleaner recursive (CASSANDRA-1509)
 * min, max compaction threshold are configurable and persistent 
   per-ColumnFamily (CASSANDRA-1468)
 * fix replaying the last mutation in a commitlog unnecessarily 
   (CASSANDRA-1512)
 * invoke getDefaultUncaughtExceptionHandler from DTPE with the original
   exception rather than the ExecutionException wrapper (CASSANDRA-1226)
 * remove Clock from the Thrift (and Avro) API (CASSANDRA-1501)
 * Close intra-node sockets when connection is broken (CASSANDRA-1528)
 * RPM packaging spec file (CASSANDRA-786)
 * weighted request scheduler (CASSANDRA-1485)
 * treat expired columns as deleted (CASSANDRA-1539)
 * make IndexInterval configurable (CASSANDRA-1488)
 * add describe_snitch to Thrift API (CASSANDRA-1490)
 * MD5 authenticator compares plain text submitted password with MD5'd
   saved property, instead of vice versa (CASSANDRA-1447)
 * JMX MessagingService pending and completed counts (CASSANDRA-1533)
 * fix race condition processing repair responses (CASSANDRA-1511)
 * make repair blocking (CASSANDRA-1511)
 * create EndpointSnitchInfo and MBean to expose rack and DC (CASSANDRA-1491)
 * added option to contrib/word_count to output results back to Cassandra
   (CASSANDRA-1342)
 * rewrite Hadoop ColumnFamilyRecordWriter to pool connections, retry to
   multiple Cassandra nodes, and smooth impact on the Cassandra cluster
   by using smaller batch sizes (CASSANDRA-1434)
 * fix setting gc_grace_seconds via CLI (CASSANDRA-1549)
 * support TTL'd index values (CASSANDRA-1536)
 * make removetoken work like decommission (CASSANDRA-1216)
 * make cli comparator-aware and improve quote rules (CASSANDRA-1523,-1524)
 * make nodetool compact and cleanup blocking (CASSANDRA-1449)
 * add memtable, cache information to GCInspector logs (CASSANDRA-1558)
 * enable/disable HintedHandoff via JMX (CASSANDRA-1550)
 * Ignore stray files in the commit log directory (CASSANDRA-1547)
 * Disallow bootstrap to an in-use token (CASSANDRA-1561)


0.7-beta1
 * sstable versioning (CASSANDRA-389)
 * switched to slf4j logging (CASSANDRA-625)
 * add (optional) expiration time for column (CASSANDRA-699)
 * access levels for authentication/authorization (CASSANDRA-900)
 * add ReadRepairChance to CF definition (CASSANDRA-930)
 * fix heisenbug in system tests, especially common on OS X (CASSANDRA-944)
 * convert to byte[] keys internally and all public APIs (CASSANDRA-767)
 * ability to alter schema definitions on a live cluster (CASSANDRA-44)
 * renamed configuration file to cassandra.xml, and log4j.properties to
   log4j-server.properties, which must now be loaded from
   the classpath (which is how our scripts in bin/ have always done it)
   (CASSANDRA-971)
 * change get_count to require a SlicePredicate. create multi_get_count
   (CASSANDRA-744)
 * re-organized endpointsnitch implementations and added SimpleSnitch
   (CASSANDRA-994)
 * Added preload_row_cache option (CASSANDRA-946)
 * add CRC to commitlog header (CASSANDRA-999)
 * removed deprecated batch_insert and get_range_slice methods (CASSANDRA-1065)
 * add truncate thrift method (CASSANDRA-531)
 * http mini-interface using mx4j (CASSANDRA-1068)
 * optimize away copy of sliced row on memtable read path (CASSANDRA-1046)
 * replace constant-size 2GB mmaped segments and special casing for index 
   entries spanning segment boundaries, with SegmentedFile that computes 
   segments that always contain entire entries/rows (CASSANDRA-1117)
 * avoid reading large rows into memory during compaction (CASSANDRA-16)
 * added hadoop OutputFormat (CASSANDRA-1101)
 * efficient Streaming (no more anticompaction) (CASSANDRA-579)
 * split commitlog header into separate file and add size checksum to
   mutations (CASSANDRA-1179)
 * avoid allocating a new byte[] for each mutation on replay (CASSANDRA-1219)
 * revise HH schema to be per-endpoint (CASSANDRA-1142)
 * add joining/leaving status to nodetool ring (CASSANDRA-1115)
 * allow multiple repair sessions per node (CASSANDRA-1190)
 * optimize away MessagingService for local range queries (CASSANDRA-1261)
 * make framed transport the default so malformed requests can't OOM the 
   server (CASSANDRA-475)
 * significantly faster reads from row cache (CASSANDRA-1267)
 * take advantage of row cache during range queries (CASSANDRA-1302)
 * make GCGraceSeconds a per-ColumnFamily value (CASSANDRA-1276)
 * keep persistent row size and column count statistics (CASSANDRA-1155)
 * add IntegerType (CASSANDRA-1282)
 * page within a single row during hinted handoff (CASSANDRA-1327)
 * push DatacenterShardStrategy configuration into keyspace definition,
   eliminating datacenter.properties. (CASSANDRA-1066)
 * optimize forward slices starting with '' and single-index-block name 
   queries by skipping the column index (CASSANDRA-1338)
 * streaming refactor (CASSANDRA-1189)
 * faster comparison for UUID types (CASSANDRA-1043)
 * secondary index support (CASSANDRA-749 and subtasks)
 * make compaction buckets deterministic (CASSANDRA-1265)


0.6.6
 * Allow using DynamicEndpointSnitch with RackAwareStrategy (CASSANDRA-1429)
 * remove the remaining vestiges of the unfinished DatacenterShardStrategy 
   (replaced by NetworkTopologyStrategy in 0.7)
   

0.6.5
 * fix key ordering in range query results with RandomPartitioner
   and ConsistencyLevel > ONE (CASSANDRA-1145)
 * fix for range query starting with the wrong token range (CASSANDRA-1042)
 * page within a single row during hinted handoff (CASSANDRA-1327)
 * fix compilation on non-sun JDKs (CASSANDRA-1061)
 * remove String.trim() call on row keys in batch mutations (CASSANDRA-1235)
 * Log summary of dropped messages instead of spamming log (CASSANDRA-1284)
 * add dynamic endpoint snitch (CASSANDRA-981)
 * fix streaming for keyspaces with hyphens in their name (CASSANDRA-1377)
 * fix errors in hard-coded bloom filter optKPerBucket by computing it
   algorithmically (CASSANDRA-1220
 * remove message deserialization stage, and uncap read/write stages
   so slow reads/writes don't block gossip processing (CASSANDRA-1358)
 * add jmx port configuration to Debian package (CASSANDRA-1202)
 * use mlockall via JNA, if present, to prevent Linux from swapping
   out parts of the JVM (CASSANDRA-1214)


0.6.4
 * avoid queuing multiple hint deliveries for the same endpoint
   (CASSANDRA-1229)
 * better performance for and stricter checking of UTF8 column names
   (CASSANDRA-1232)
 * extend option to lower compaction priority to hinted handoff
   as well (CASSANDRA-1260)
 * log errors in gossip instead of re-throwing (CASSANDRA-1289)
 * avoid aborting commitlog replay prematurely if a flushed-but-
   not-removed commitlog segment is encountered (CASSANDRA-1297)
 * fix duplicate rows being read during mapreduce (CASSANDRA-1142)
 * failure detection wasn't closing command sockets (CASSANDRA-1221)
 * cassandra-cli.bat works on windows (CASSANDRA-1236)
 * pre-emptively drop requests that cannot be processed within RPCTimeout
   (CASSANDRA-685)
 * add ack to Binary write verb and update CassandraBulkLoader
   to wait for acks for each row (CASSANDRA-1093)
 * added describe_partitioner Thrift method (CASSANDRA-1047)
 * Hadoop jobs no longer require the Cassandra storage-conf.xml
   (CASSANDRA-1280, CASSANDRA-1047)
 * log thread pool stats when GC is excessive (CASSANDRA-1275)
 * remove gossip message size limit (CASSANDRA-1138)
 * parallelize local and remote reads during multiget, and respect snitch 
   when determining whether to do local read for CL.ONE (CASSANDRA-1317)
 * fix read repair to use requested consistency level on digest mismatch,
   rather than assuming QUORUM (CASSANDRA-1316)
 * process digest mismatch re-reads in parallel (CASSANDRA-1323)
 * switch hints CF comparator to BytesType (CASSANDRA-1274)


0.6.3
 * retry to make streaming connections up to 8 times. (CASSANDRA-1019)
 * reject describe_ring() calls on invalid keyspaces (CASSANDRA-1111)
 * fix cache size calculation for size of 100% (CASSANDRA-1129)
 * fix cache capacity only being recalculated once (CASSANDRA-1129)
 * remove hourly scan of all hints on the off chance that the gossiper
   missed a status change; instead, expose deliverHintsToEndpoint to JMX
   so it can be done manually, if necessary (CASSANDRA-1141)
 * don't reject reads at CL.ALL (CASSANDRA-1152)
 * reject deletions to supercolumns in CFs containing only standard
   columns (CASSANDRA-1139)
 * avoid preserving login information after client disconnects
   (CASSANDRA-1057)
 * prefer sun jdk to openjdk in debian init script (CASSANDRA-1174)
 * detect partioner config changes between restarts and fail fast 
   (CASSANDRA-1146)
 * use generation time to resolve node token reassignment disagreements
   (CASSANDRA-1118)
 * restructure the startup ordering of Gossiper and MessageService to avoid
   timing anomalies (CASSANDRA-1160)
 * detect incomplete commit log hearders (CASSANDRA-1119)
 * force anti-entropy service to stream files on the stream stage to avoid
   sending streams out of order (CASSANDRA-1169)
 * remove inactive stream managers after AES streams files (CASSANDRA-1169)
 * allow removing entire row through batch_mutate Deletion (CASSANDRA-1027)
 * add JMX metrics for row-level bloom filter false positives (CASSANDRA-1212)
 * added a redhat init script to contrib (CASSANDRA-1201)
 * use midpoint when bootstrapping a new machine into range with not
   much data yet instead of random token (CASSANDRA-1112)
 * kill server on OOM in executor stage as well as Thrift (CASSANDRA-1226)
 * remove opportunistic repairs, when two machines with overlapping replica
   responsibilities happen to finish major compactions of the same CF near
   the same time.  repairs are now fully manual (CASSANDRA-1190)
 * add ability to lower compaction priority (default is no change from 0.6.2)
   (CASSANDRA-1181)


0.6.2
 * fix contrib/word_count build. (CASSANDRA-992)
 * split CommitLogExecutorService into BatchCommitLogExecutorService and 
   PeriodicCommitLogExecutorService (CASSANDRA-1014)
 * add latency histograms to CFSMBean (CASSANDRA-1024)
 * make resolving timestamp ties deterministic by using value bytes
   as a tiebreaker (CASSANDRA-1039)
 * Add option to turn off Hinted Handoff (CASSANDRA-894)
 * fix windows startup (CASSANDRA-948)
 * make concurrent_reads, concurrent_writes configurable at runtime via JMX
   (CASSANDRA-1060)
 * disable GCInspector on non-Sun JVMs (CASSANDRA-1061)
 * fix tombstone handling in sstable rows with no other data (CASSANDRA-1063)
 * fix size of row in spanned index entries (CASSANDRA-1056)
 * install json2sstable, sstable2json, and sstablekeys to Debian package
 * StreamingService.StreamDestinations wouldn't empty itself after streaming
   finished (CASSANDRA-1076)
 * added Collections.shuffle(splits) before returning the splits in 
   ColumnFamilyInputFormat (CASSANDRA-1096)
 * do not recalculate cache capacity post-compaction if it's been manually 
   modified (CASSANDRA-1079)
 * better defaults for flush sorter + writer executor queue sizes
   (CASSANDRA-1100)
 * windows scripts for SSTableImport/Export (CASSANDRA-1051)
 * windows script for nodetool (CASSANDRA-1113)
 * expose PhiConvictThreshold (CASSANDRA-1053)
 * make repair of RF==1 a no-op (CASSANDRA-1090)
 * improve default JVM GC options (CASSANDRA-1014)
 * fix SlicePredicate serialization inside Hadoop jobs (CASSANDRA-1049)
 * close Thrift sockets in Hadoop ColumnFamilyRecordReader (CASSANDRA-1081)


0.6.1
 * fix NPE in sstable2json when no excluded keys are given (CASSANDRA-934)
 * keep the replica set constant throughout the read repair process
   (CASSANDRA-937)
 * allow querying getAllRanges with empty token list (CASSANDRA-933)
 * fix command line arguments inversion in clustertool (CASSANDRA-942)
 * fix race condition that could trigger a false-positive assertion
   during post-flush discard of old commitlog segments (CASSANDRA-936)
 * fix neighbor calculation for anti-entropy repair (CASSANDRA-924)
 * perform repair even for small entropy differences (CASSANDRA-924)
 * Use hostnames in CFInputFormat to allow Hadoop's naive string-based
   locality comparisons to work (CASSANDRA-955)
 * cache read-only BufferedRandomAccessFile length to avoid
   3 system calls per invocation (CASSANDRA-950)
 * nodes with IPv6 (and no IPv4) addresses could not join cluster
   (CASSANDRA-969)
 * Retrieve the correct number of undeleted columns, if any, from
   a supercolumn in a row that had been deleted previously (CASSANDRA-920)
 * fix index scans that cross the 2GB mmap boundaries for both mmap
   and standard i/o modes (CASSANDRA-866)
 * expose drain via nodetool (CASSANDRA-978)


0.6.0-RC1
 * JMX drain to flush memtables and run through commit log (CASSANDRA-880)
 * Bootstrapping can skip ranges under the right conditions (CASSANDRA-902)
 * fix merging row versions in range_slice for CL > ONE (CASSANDRA-884)
 * default write ConsistencyLeven chaned from ZERO to ONE
 * fix for index entries spanning mmap buffer boundaries (CASSANDRA-857)
 * use lexical comparison if time part of TimeUUIDs are the same 
   (CASSANDRA-907)
 * bound read, mutation, and response stages to fix possible OOM
   during log replay (CASSANDRA-885)
 * Use microseconds-since-epoch (UTC) in cli, instead of milliseconds
 * Treat batch_mutate Deletion with null supercolumn as "apply this predicate 
   to top level supercolumns" (CASSANDRA-834)
 * Streaming destination nodes do not update their JMX status (CASSANDRA-916)
 * Fix internal RPC timeout calculation (CASSANDRA-911)
 * Added Pig loadfunc to contrib/pig (CASSANDRA-910)


0.6.0-beta3
 * fix compaction bucketing bug (CASSANDRA-814)
 * update windows batch file (CASSANDRA-824)
 * deprecate KeysCachedFraction configuration directive in favor
   of KeysCached; move to unified-per-CF key cache (CASSANDRA-801)
 * add invalidateRowCache to ColumnFamilyStoreMBean (CASSANDRA-761)
 * send Handoff hints to natural locations to reduce load on
   remaining nodes in a failure scenario (CASSANDRA-822)
 * Add RowWarningThresholdInMB configuration option to warn before very 
   large rows get big enough to threaten node stability, and -x option to
   be able to remove them with sstable2json if the warning is unheeded
   until it's too late (CASSANDRA-843)
 * Add logging of GC activity (CASSANDRA-813)
 * fix ConcurrentModificationException in commitlog discard (CASSANDRA-853)
 * Fix hardcoded row count in Hadoop RecordReader (CASSANDRA-837)
 * Add a jmx status to the streaming service and change several DEBUG
   messages to INFO (CASSANDRA-845)
 * fix classpath in cassandra-cli.bat for Windows (CASSANDRA-858)
 * allow re-specifying host, port to cassandra-cli if invalid ones
   are first tried (CASSANDRA-867)
 * fix race condition handling rpc timeout in the coordinator
   (CASSANDRA-864)
 * Remove CalloutLocation and StagingFileDirectory from storage-conf files 
   since those settings are no longer used (CASSANDRA-878)
 * Parse a long from RowWarningThresholdInMB instead of an int (CASSANDRA-882)
 * Remove obsolete ControlPort code from DatabaseDescriptor (CASSANDRA-886)
 * move skipBytes side effect out of assert (CASSANDRA-899)
 * add "double getLoad" to StorageServiceMBean (CASSANDRA-898)
 * track row stats per CF at compaction time (CASSANDRA-870)
 * disallow CommitLogDirectory matching a DataFileDirectory (CASSANDRA-888)
 * default key cache size is 200k entries, changed from 10% (CASSANDRA-863)
 * add -Dcassandra-foreground=yes to cassandra.bat
 * exit if cluster name is changed unexpectedly (CASSANDRA-769)


0.6.0-beta1/beta2
 * add batch_mutate thrift command, deprecating batch_insert (CASSANDRA-336)
 * remove get_key_range Thrift API, deprecated in 0.5 (CASSANDRA-710)
 * add optional login() Thrift call for authentication (CASSANDRA-547)
 * support fat clients using gossiper and StorageProxy to perform
   replication in-process [jvm-only] (CASSANDRA-535)
 * support mmapped I/O for reads, on by default on 64bit JVMs 
   (CASSANDRA-408, CASSANDRA-669)
 * improve insert concurrency, particularly during Hinted Handoff
   (CASSANDRA-658)
 * faster network code (CASSANDRA-675)
 * stress.py moved to contrib (CASSANDRA-635)
 * row caching [must be explicitly enabled per-CF in config] (CASSANDRA-678)
 * present a useful measure of compaction progress in JMX (CASSANDRA-599)
 * add bin/sstablekeys (CASSNADRA-679)
 * add ConsistencyLevel.ANY (CASSANDRA-687)
 * make removetoken remove nodes from gossip entirely (CASSANDRA-644)
 * add ability to set cache sizes at runtime (CASSANDRA-708)
 * report latency and cache hit rate statistics with lifetime totals
   instead of average over the last minute (CASSANDRA-702)
 * support get_range_slice for RandomPartitioner (CASSANDRA-745)
 * per-keyspace replication factory and replication strategy (CASSANDRA-620)
 * track latency in microseconds (CASSANDRA-733)
 * add describe_ Thrift methods, deprecating get_string_property and 
   get_string_list_property
 * jmx interface for tracking operation mode and streams in general.
   (CASSANDRA-709)
 * keep memtables in sorted order to improve range query performance
   (CASSANDRA-799)
 * use while loop instead of recursion when trimming sstables compaction list 
   to avoid blowing stack in pathological cases (CASSANDRA-804)
 * basic Hadoop map/reduce support (CASSANDRA-342)


0.5.1
 * ensure all files for an sstable are streamed to the same directory.
   (CASSANDRA-716)
 * more accurate load estimate for bootstrapping (CASSANDRA-762)
 * tolerate dead or unavailable bootstrap target on write (CASSANDRA-731)
 * allow larger numbers of keys (> 140M) in a sstable bloom filter
   (CASSANDRA-790)
 * include jvm argument improvements from CASSANDRA-504 in debian package
 * change streaming chunk size to 32MB to accomodate Windows XP limitations
   (was 64MB) (CASSANDRA-795)
 * fix get_range_slice returning results in the wrong order (CASSANDRA-781)
 

0.5.0 final
 * avoid attempting to delete temporary bootstrap files twice (CASSANDRA-681)
 * fix bogus NaN in nodeprobe cfstats output (CASSANDRA-646)
 * provide a policy for dealing with single thread executors w/ a full queue
   (CASSANDRA-694)
 * optimize inner read in MessagingService, vastly improving multiple-node
   performance (CASSANDRA-675)
 * wait for table flush before streaming data back to a bootstrapping node.
   (CASSANDRA-696)
 * keep track of bootstrapping sources by table so that bootstrapping doesn't 
   give the indication of finishing early (CASSANDRA-673)


0.5.0 RC3
 * commit the correct version of the patch for CASSANDRA-663


0.5.0 RC2 (unreleased)
 * fix bugs in converting get_range_slice results to Thrift 
   (CASSANDRA-647, CASSANDRA-649)
 * expose java.util.concurrent.TimeoutException in StorageProxy methods
   (CASSANDRA-600)
 * TcpConnectionManager was holding on to disconnected connections, 
   giving the false indication they were being used. (CASSANDRA-651)
 * Remove duplicated write. (CASSANDRA-662)
 * Abort bootstrap if IP is already in the token ring (CASSANDRA-663)
 * increase default commitlog sync period, and wait for last sync to 
   finish before submitting another (CASSANDRA-668)


0.5.0 RC1
 * Fix potential NPE in get_range_slice (CASSANDRA-623)
 * add CRC32 to commitlog entries (CASSANDRA-605)
 * fix data streaming on windows (CASSANDRA-630)
 * GC compacted sstables after cleanup and compaction (CASSANDRA-621)
 * Speed up anti-entropy validation (CASSANDRA-629)
 * Fix anti-entropy assertion error (CASSANDRA-639)
 * Fix pending range conflicts when bootstapping or moving
   multiple nodes at once (CASSANDRA-603)
 * Handle obsolete gossip related to node movement in the case where
   one or more nodes is down when the movement occurs (CASSANDRA-572)
 * Include dead nodes in gossip to avoid a variety of problems
   and fix HH to removed nodes (CASSANDRA-634)
 * return an InvalidRequestException for mal-formed SlicePredicates
   (CASSANDRA-643)
 * fix bug determining closest neighbor for use in multiple datacenters
   (CASSANDRA-648)
 * Vast improvements in anticompaction speed (CASSANDRA-607)
 * Speed up log replay and writes by avoiding redundant serializations
   (CASSANDRA-652)


0.5.0 beta 2
 * Bootstrap improvements (several tickets)
 * add nodeprobe repair anti-entropy feature (CASSANDRA-193, CASSANDRA-520)
 * fix possibility of partition when many nodes restart at once
   in clusters with multiple seeds (CASSANDRA-150)
 * fix NPE in get_range_slice when no data is found (CASSANDRA-578)
 * fix potential NPE in hinted handoff (CASSANDRA-585)
 * fix cleanup of local "system" keyspace (CASSANDRA-576)
 * improve computation of cluster load balance (CASSANDRA-554)
 * added super column read/write, column count, and column/row delete to
   cassandra-cli (CASSANDRA-567, CASSANDRA-594)
 * fix returning live subcolumns of deleted supercolumns (CASSANDRA-583)
 * respect JAVA_HOME in bin/ scripts (several tickets)
 * add StorageService.initClient for fat clients on the JVM (CASSANDRA-535)
   (see contrib/client_only for an example of use)
 * make consistency_level functional in get_range_slice (CASSANDRA-568)
 * optimize key deserialization for RandomPartitioner (CASSANDRA-581)
 * avoid GCing tombstones except on major compaction (CASSANDRA-604)
 * increase failure conviction threshold, resulting in less nodes
   incorrectly (and temporarily) marked as down (CASSANDRA-610)
 * respect memtable thresholds during log replay (CASSANDRA-609)
 * support ConsistencyLevel.ALL on read (CASSANDRA-584)
 * add nodeprobe removetoken command (CASSANDRA-564)


0.5.0 beta
 * Allow multiple simultaneous flushes, improving flush throughput 
   on multicore systems (CASSANDRA-401)
 * Split up locks to improve write and read throughput on multicore systems
   (CASSANDRA-444, CASSANDRA-414)
 * More efficient use of memory during compaction (CASSANDRA-436)
 * autobootstrap option: when enabled, all non-seed nodes will attempt
   to bootstrap when started, until bootstrap successfully
   completes. -b option is removed.  (CASSANDRA-438)
 * Unless a token is manually specified in the configuration xml,
   a bootstraping node will use a token that gives it half the
   keys from the most-heavily-loaded node in the cluster,
   instead of generating a random token. 
   (CASSANDRA-385, CASSANDRA-517)
 * Miscellaneous bootstrap fixes (several tickets)
 * Ability to change a node's token even after it has data on it
   (CASSANDRA-541)
 * Ability to decommission a live node from the ring (CASSANDRA-435)
 * Semi-automatic loadbalancing via nodeprobe (CASSANDRA-192)
 * Add ability to set compaction thresholds at runtime via
   JMX / nodeprobe.  (CASSANDRA-465)
 * Add "comment" field to ColumnFamily definition. (CASSANDRA-481)
 * Additional JMX metrics (CASSANDRA-482)
 * JSON based export and import tools (several tickets)
 * Hinted Handoff fixes (several tickets)
 * Add key cache to improve read performance (CASSANDRA-423)
 * Simplified construction of custom ReplicationStrategy classes
   (CASSANDRA-497)
 * Graphical application (Swing) for ring integrity verification and 
   visualization was added to contrib (CASSANDRA-252)
 * Add DCQUORUM, DCQUORUMSYNC consistency levels and corresponding
   ReplicationStrategy / EndpointSnitch classes.  Experimental.
   (CASSANDRA-492)
 * Web client interface added to contrib (CASSANDRA-457)
 * More-efficient flush for Random, CollatedOPP partitioners 
   for normal writes (CASSANDRA-446) and bulk load (CASSANDRA-420)
 * Add MemtableFlushAfterMinutes, a global replacement for the old 
   per-CF FlushPeriodInMinutes setting (CASSANDRA-463)
 * optimizations to slice reading (CASSANDRA-350) and supercolumn
   queries (CASSANDRA-510)
 * force binding to given listenaddress for nodes with multiple
   interfaces (CASSANDRA-546)
 * stress.py benchmarking tool improvements (several tickets)
 * optimized replica placement code (CASSANDRA-525)
 * faster log replay on restart (CASSANDRA-539, CASSANDRA-540)
 * optimized local-node writes (CASSANDRA-558)
 * added get_range_slice, deprecating get_key_range (CASSANDRA-344)
 * expose TimedOutException to thrift (CASSANDRA-563)
 

0.4.2
 * Add validation disallowing null keys (CASSANDRA-486)
 * Fix race conditions in TCPConnectionManager (CASSANDRA-487)
 * Fix using non-utf8-aware comparison as a sanity check.
   (CASSANDRA-493)
 * Improve default garbage collector options (CASSANDRA-504)
 * Add "nodeprobe flush" (CASSANDRA-505)
 * remove NotFoundException from get_slice throws list (CASSANDRA-518)
 * fix get (not get_slice) of entire supercolumn (CASSANDRA-508)
 * fix null token during bootstrap (CASSANDRA-501)


0.4.1
 * Fix FlushPeriod columnfamily configuration regression
   (CASSANDRA-455)
 * Fix long column name support (CASSANDRA-460)
 * Fix for serializing a row that only contains tombstones
   (CASSANDRA-458)
 * Fix for discarding unneeded commitlog segments (CASSANDRA-459)
 * Add SnapshotBeforeCompaction configuration option (CASSANDRA-426)
 * Fix compaction abort under insufficient disk space (CASSANDRA-473)
 * Fix reading subcolumn slice from tombstoned CF (CASSANDRA-484)
 * Fix race condition in RVH causing occasional NPE (CASSANDRA-478)


0.4.0
 * fix get_key_range problems when a node is down (CASSANDRA-440)
   and add UnavailableException to more Thrift methods
 * Add example EndPointSnitch contrib code (several tickets)


0.4.0 RC2
 * fix SSTable generation clash during compaction (CASSANDRA-418)
 * reject method calls with null parameters (CASSANDRA-308)
 * properly order ranges in nodeprobe output (CASSANDRA-421)
 * fix logging of certain errors on executor threads (CASSANDRA-425)


0.4.0 RC1
 * Bootstrap feature is live; use -b on startup (several tickets)
 * Added multiget api (CASSANDRA-70)
 * fix Deadlock with SelectorManager.doProcess and TcpConnection.write
   (CASSANDRA-392)
 * remove key cache b/c of concurrency bugs in third-party
   CLHM library (CASSANDRA-405)
 * update non-major compaction logic to use two threshold values
   (CASSANDRA-407)
 * add periodic / batch commitlog sync modes (several tickets)
 * inline BatchMutation into batch_insert params (CASSANDRA-403)
 * allow setting the logging level at runtime via mbean (CASSANDRA-402)
 * change default comparator to BytesType (CASSANDRA-400)
 * add forwards-compatible ConsistencyLevel parameter to get_key_range
   (CASSANDRA-322)
 * r/m special case of blocking for local destination when writing with 
   ConsistencyLevel.ZERO (CASSANDRA-399)
 * Fixes to make BinaryMemtable [bulk load interface] useful (CASSANDRA-337);
   see contrib/bmt_example for an example of using it.
 * More JMX properties added (several tickets)
 * Thrift changes (several tickets)
    - Merged _super get methods with the normal ones; return values
      are now of ColumnOrSuperColumn.
    - Similarly, merged batch_insert_super into batch_insert.



0.4.0 beta
 * On-disk data format has changed to allow billions of keys/rows per
   node instead of only millions
 * Multi-keyspace support
 * Scan all sstables for all queries to avoid situations where
   different types of operation on the same ColumnFamily could
   disagree on what data was present
 * Snapshot support via JMX
 * Thrift API has changed a _lot_:
    - removed time-sorted CFs; instead, user-defined comparators
      may be defined on the column names, which are now byte arrays.
      Default comparators are provided for UTF8, Bytes, Ascii, Long (i64),
      and UUID types.
    - removed colon-delimited strings in thrift api in favor of explicit
      structs such as ColumnPath, ColumnParent, etc.  Also normalized
      thrift struct and argument naming.
    - Added columnFamily argument to get_key_range.
    - Change signature of get_slice to accept starting and ending
      columns as well as an offset.  (This allows use of indexes.)
      Added "ascending" flag to allow reasonably-efficient reverse
      scans as well.  Removed get_slice_by_range as redundant.
    - get_key_range operates on one CF at a time
    - changed `block` boolean on insert methods to ConsistencyLevel enum,
      with options of NONE, ONE, QUORUM, and ALL.
    - added similar consistency_level parameter to read methods
    - column-name-set slice with no names given now returns zero columns
      instead of all of them.  ("all" can run your server out of memory.
      use a range-based slice with a high max column count instead.)
 * Removed the web interface. Node information can now be obtained by 
   using the newly introduced nodeprobe utility.
 * More JMX stats
 * Remove magic values from internals (e.g. special key to indicate
   when to flush memtables)
 * Rename configuration "table" to "keyspace"
 * Moved to crash-only design; no more shutdown (just kill the process)
 * Lots of bug fixes

Full list of issues resolved in 0.4 is at https://issues.apache.org/jira/secure/IssueNavigator.jspa?reset=true&&pid=12310865&fixfor=12313862&resolution=1&sorter/field=issuekey&sorter/order=DESC


0.3.0 RC3
 * Fix potential deadlock under load in TCPConnection.
   (CASSANDRA-220)


0.3.0 RC2
 * Fix possible data loss when server is stopped after replaying
   log but before new inserts force memtable flush.
   (CASSANDRA-204)
 * Added BUGS file


0.3.0 RC1
 * Range queries on keys, including user-defined key collation
 * Remove support
 * Workarounds for a weird bug in JDK select/register that seems
   particularly common on VM environments. Cassandra should deploy
   fine on EC2 now
 * Much improved infrastructure: the beginnings of a decent test suite
   ("ant test" for unit tests; "nosetests" for system tests), code
   coverage reporting, etc.
 * Expanded node status reporting via JMX
 * Improved error reporting/logging on both server and client
 * Reduced memory footprint in default configuration
 * Combined blocking and non-blocking versions of insert APIs
 * Added FlushPeriodInMinutes configuration parameter to force
   flushing of infrequently-updated ColumnFamilies<|MERGE_RESOLUTION|>--- conflicted
+++ resolved
@@ -1,4 +1,3 @@
-<<<<<<< HEAD
 3.0
  * Use CQL type names in schema metadata tables (CASSANDRA-10365)
  * Guard batchlog replay against integer division by zero (CASSANDRA-9223)
@@ -7,7 +6,7 @@
  * Fix implementation of LegacyLayout.LegacyBoundComparator (CASSANDRA-10602)
  * Don't use 'names query' read path for counters (CASSANDRA-10572)
  * Fix backward compatibility for counters (CASSANDRA-10470)
- * Remove memory_allocator paramter from cassandra.yaml (CASSANDRA-10581)
+ * Remove memory_allocator paramter from cassandra.yaml (CASSANDRA-10581,10628)
  * Execute the metadata reload task of all registered indexes on CFS::reload (CASSANDRA-10604)
  * Fix thrift cas operations with defined columns (CASSANDRA-10576)
  * Fix PartitionUpdate.operationCount()for updates with static column operations (CASSANDRA-10606)
@@ -23,10 +22,6 @@
  * Fix handling of range tombstones when reading old format sstables (CASSANDRA-10360)
  * Aggregate with Initial Condition fails with C* 3.0 (CASSANDRA-10367)
 Merged from 2.2:
-=======
-2.2.4
- * Deprecate memory_allocator in cassandra.yaml (CASSANDRA-10581,10628)
->>>>>>> 0ff13d2a
  * Expose phi values from failure detector via JMX and tweak debug
    and trace logging (CASSANDRA-9526)
 Merged from 2.1:
