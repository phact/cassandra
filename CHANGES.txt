--- conflicted
+++ resolved
@@ -1,15 +1,11 @@
-<<<<<<< HEAD
 2.1.0
 Merged from 2.0:
  * Fix CC#collectTimeOrderedData() tombstone optimisations (CASSANDRA-7394)
  * Support DISTINCT for static columns and fix behaviour when DISTINC is
    not use (CASSANDRA-7305).
-=======
-2.0.10
  * Fix race in FileCacheService RemovalListener (CASSANDRA-7278)
  * Fix inconsistent use of consistencyForCommit that allowed LOCAL_QUORUM
    operations to incorrect become full QUORUM (CASSANDRA-7345)
->>>>>>> 2b973b9e
 
 
 2.1.0-rc2
