--- conflicted
+++ resolved
@@ -1,4 +1,8 @@
-<<<<<<< HEAD
+3.0
+Merged from 2.2:
+ * cqlsh prompt includes name of keyspace after failed `use` statement (CASSANDRA-10369)
+
+
 3.0.0-rc1
  * Fix mixed version read request compatibility for compact static tables
    (CASSANDRA-10373)
@@ -23,10 +27,6 @@
  * Small optimizations of sstable index serialization (CASSANDRA-10232)
  * Support for both encrypted and unencrypted native transport connections (CASSANDRA-9590)
 Merged from 2.2:
-=======
-2.2.2
- * cqlsh prompt includes name of keyspace after failed `use` statement (CASSANDRA-10369)
->>>>>>> 13b4bb41
  * Configurable page size in cqlsh (CASSANDRA-9855)
  * Defer default role manager setup until all nodes are on 2.2+ (CASSANDRA-9761)
  * Handle missing RoleManager in config after upgrade to 2.2 (CASSANDRA-10209)
