--- conflicted
+++ resolved
@@ -201,10 +201,7 @@
  * (cql3) Allow defining default consistency levels (CASSANDRA-4448)
  * (cql3) Fix queries using LIMIT missing results (CASSANDRA-4579)
  * fix cross-version gossip messaging (CASSANDRA-4576)
-<<<<<<< HEAD
-=======
  * added inet data type (CASSANDRA-4627)
->>>>>>> d599b3fc
 
 
 1.1.6
