<?xml version="1.0" encoding="UTF-8" standalone="no"?>
<!--
 ~ Licensed to the Apache Software Foundation (ASF) under one
 ~ or more contributor license agreements.  See the NOTICE file
 ~ distributed with this work for additional information
 ~ regarding copyright ownership.  The ASF licenses this file
 ~ to you under the Apache License, Version 2.0 (the
 ~ "License"); you may not use this file except in compliance
 ~ with the License.  You may obtain a copy of the License at
 ~
 ~    http://www.apache.org/licenses/LICENSE-2.0
 ~
 ~ Unless required by applicable law or agreed to in writing,
 ~ software distributed under the License is distributed on an
 ~ "AS IS" BASIS, WITHOUT WARRANTIES OR CONDITIONS OF ANY
 ~ KIND, either express or implied.  See the License for the
 ~ specific language governing permissions and limitations
 ~ under the License.
 -->
<project basedir="." default="jar" name="apache-cassandra"
         xmlns:artifact="antlib:org.apache.maven.artifact.ant">
    <property environment="env"/>
    <property file="build.properties" />
    <property file="build.properties.default" />
    <property name="debuglevel" value="source,lines,vars"/>

    <!-- default version and SCM information -->
    <property name="base.version" value="3.0.0"/>
    <property name="scm.connection" value="scm:git://git.apache.org/cassandra.git"/>
    <property name="scm.developerConnection" value="scm:git://git.apache.org/cassandra.git"/>
    <property name="scm.url" value="http://git-wip-us.apache.org/repos/asf?p=cassandra.git;a=tree"/>

    <!-- directory details -->
    <property name="basedir" value="."/>
    <property name="build.src" value="${basedir}/src"/>
    <property name="build.src.java" value="${basedir}/src/java"/>
    <property name="build.src.resources" value="${basedir}/src/resources"/>
    <property name="build.src.gen-java" value="${basedir}/src/gen-java"/>
    <property name="build.lib" value="${basedir}/lib"/>
    <property name="build.tools.lib" value="${basedir}/tools/lib"/>
    <property name="build.dir" value="${basedir}/build"/>
    <property name="build.dir.lib" value="${basedir}/build/lib"/>
    <property name="build.test.dir" value="${build.dir}/test"/>
    <property name="build.classes" value="${build.dir}/classes"/>
    <property name="build.classes.main" value="${build.classes}/main" />
    <property name="build.classes.thrift" value="${build.classes}/thrift" />
    <property name="javadoc.dir" value="${build.dir}/javadoc"/>
    <property name="javadoc.jars.dir" value="${build.dir}/javadocs"/>
    <property name="interface.dir" value="${basedir}/interface"/>
    <property name="interface.thrift.dir" value="${interface.dir}/thrift"/>
    <property name="interface.thrift.gen-java" value="${interface.thrift.dir}/gen-java"/>
    <property name="test.dir" value="${basedir}/test"/>
    <property name="test.resources" value="${test.dir}/resources"/>
    <property name="test.lib" value="${build.dir}/test/lib"/>
    <property name="test.classes" value="${build.dir}/test/classes"/>
    <property name="test.conf" value="${test.dir}/conf"/>
    <property name="test.data" value="${test.dir}/data"/>
    <property name="test.name" value="*Test"/>
    <property name="benchmark.name" value=""/>
    <property name="test.methods" value=""/>
    <property name="test.runners" value="1"/>
    <property name="test.unit.src" value="${test.dir}/unit"/>
    <property name="test.long.src" value="${test.dir}/long"/>
    <property name="test.microbench.src" value="${test.dir}/microbench"/>
    <property name="test.pig.src" value="${test.dir}/pig"/>
    <property name="dist.dir" value="${build.dir}/dist"/>
	
	<property name="source.version" value="1.7"/>
	<property name="target.version" value="1.7"/>
	
    <condition property="version" value="${base.version}">
      <isset property="release"/>
    </condition>
    <property name="version" value="${base.version}-SNAPSHOT"/>
    <property name="version.properties.dir"
              value="${build.src.resources}/org/apache/cassandra/config/" />
    <property name="final.name" value="${ant.project.name}-${version}"/>
 
    <!-- details of what version of Maven ANT Tasks to fetch -->
    <property name="maven-ant-tasks.version" value="2.1.3" />
    <property name="maven-ant-tasks.local" value="${user.home}/.m2/repository/org/apache/maven/maven-ant-tasks"/>
    <property name="maven-ant-tasks.url"
              value="http://repo2.maven.org/maven2/org/apache/maven/maven-ant-tasks" />
    <!-- details of how and which Maven repository we publish to -->
    <property name="maven.version" value="3.0.3" />
    <condition property="maven-repository-url" value="https://repository.apache.org/service/local/staging/deploy/maven2">
      <isset property="release"/>
    </condition>
    <condition property="maven-repository-id" value="apache.releases.https">
      <isset property="release"/>
    </condition>
    <property name="maven-repository-url" value="https://repository.apache.org/content/repositories/snapshots"/>
    <property name="maven-repository-id" value="apache.snapshots.https"/>

    <property name="test.timeout" value="60000" />
    <property name="test.long.timeout" value="600000" />

    <!-- default for cql tests. Can be override by -Dcassandra.test.use_prepared=false -->
    <property name="cassandra.test.use_prepared" value="true" />

    <!-- http://cobertura.sourceforge.net/ -->
    <property name="cobertura.version" value="2.0.3"/>
    <property name="cobertura.build.dir" value="${build.dir}/cobertura"/>
    <property name="cobertura.report.dir" value="${cobertura.build.dir}/report"/>
    <property name="cobertura.classes.dir" value="${cobertura.build.dir}/classes"/>
    <property name="cobertura.datafile" value="${cobertura.build.dir}/cobertura.ser"/>
    
    <!-- http://www.eclemma.org/jacoco/ -->
    <property name="jacoco.export.dir" value="${build.dir}/jacoco/" />
    <property name="jacoco.execfile" value="${jacoco.export.dir}/jacoco.exec" />
    <property name="jacoco.version" value="0.7.1.201405082137"/>

    <condition property="maven-ant-tasks.jar.exists">
      <available file="${build.dir}/maven-ant-tasks-${maven-ant-tasks.version}.jar" />
    </condition>

    <condition property="maven-ant-tasks.jar.local">
      <available file="${maven-ant-tasks.local}/${maven-ant-tasks.version}/maven-ant-tasks-${maven-ant-tasks.version}.jar" />
    </condition>

    <condition property="is.source.artifact">
      <available file="${build.src.java}" type="dir" />
    </condition>

    <tstamp>
      <format property="YEAR" pattern="yyyy"/>
    </tstamp>

    <!--
         Add all the dependencies.
    -->
    <path id="maven-ant-tasks.classpath" path="${build.dir}/maven-ant-tasks-${maven-ant-tasks.version}.jar" />
    <path id="cassandra.classpath">
        <pathelement location="${cobertura.classes.dir}"/>
        <pathelement location="${build.classes.main}" />
        <pathelement location="${build.classes.thrift}" />
        <fileset dir="${build.lib}">
          <include name="**/*.jar" />
          <exclude name="**/*-sources.jar"/>
        </fileset>
        <fileset dir="${build.dir.lib}">
          <include name="**/*.jar" />
          <exclude name="**/*-sources.jar"/>
        </fileset>
    </path>
	
	<path id="cobertura.classpath">
		<pathelement location="${cobertura.classes.dir}"/>
	</path>

  <macrodef name="create-javadoc">
    <attribute name="destdir"/>
    <element name="filesets"/>
    <sequential>
      <javadoc destdir="@{destdir}" author="true" version="true" use="true"
        windowtitle="${ant.project.name} API" classpathref="cassandra.classpath"
        bottom="Copyright &amp;copy; ${YEAR} The Apache Software Foundation"
        useexternalfile="yes"
        maxmemory="256m">
        <filesets/>
      </javadoc>
    </sequential>
  </macrodef>

    <!--
        Setup the output directories.
    -->
    <target name="init">
        <fail unless="is.source.artifact"
            message="Not a source artifact, stopping here." />
        <mkdir dir="${build.classes.main}"/>
        <mkdir dir="${build.classes.thrift}"/>
        <mkdir dir="${test.lib}"/>
        <mkdir dir="${test.classes}"/>
        <mkdir dir="${build.src.gen-java}"/>
        <mkdir dir="${build.dir.lib}"/>
        <mkdir dir="${jacoco.export.dir}"/>
    </target>

    <target name="clean" description="Remove all locally created artifacts">
        <delete dir="${build.test.dir}" />
        <delete dir="${build.classes}" />
        <delete dir="${cobertura.classes.dir}" />
        <delete dir="${build.src.gen-java}" />
        <delete dir="${version.properties.dir}" />
        <delete dir="${jacoco.export.dir}" />
    </target>
    <target depends="clean" name="cleanall"/>

    <target name="realclean" depends="clean" description="Remove the entire build directory and all downloaded artifacts">
        <delete dir="${build.dir}" />
    </target>

    <!--
       This generates the CQL grammar files from Cql.g
    -->
    <target name="check-gen-cql3-grammar">
        <uptodate property="cql3current"
                srcfile="${build.src.java}/org/apache/cassandra/cql3/Cql.g"
                targetfile="${build.src.gen-java}/org/apache/cassandra/cql3/Cql.tokens"/>
    </target>
 
    <target name="gen-cql3-grammar" depends="check-gen-cql3-grammar" unless="cql3current">
      <echo>Building Grammar ${build.src.java}/org/apache/cassandra/cql3/Cql.g  ...</echo>
      <java classname="org.antlr.Tool"
            classpath="${build.dir.lib}/jars/antlr-3.5.2.jar;${build.lib}/antlr-runtime-3.5.2.jar;${build.lib}/stringtemplate-4.0.2.jar"
            fork="true"
            failonerror="true">
         <jvmarg value="-Xmx512M" />
         <arg value="-Xconversiontimeout" />
         <arg value="10000" />
         <arg value="${build.src.java}/org/apache/cassandra/cql3/Cql.g" />
         <arg value="-fo" />
         <arg value="${build.src.gen-java}/org/apache/cassandra/cql3/" />
         <arg value="-Xmaxinlinedfastates"/>
         <arg value="10"/> <!-- default is 60 -->
      </java>
    </target>

    <target name="generate-cql-html" depends="maven-ant-tasks-init" description="Generate HTML from textile source">
        <artifact:dependencies pathId="wikitext.classpath">
            <dependency groupId="com.datastax.wikitext" artifactId="wikitext-core-ant" version="1.3"/>
            <dependency groupId="org.fusesource.wikitext" artifactId="textile-core" version="1.3"/>
        </artifact:dependencies>
        <taskdef classpathref="wikitext.classpath" resource="wikitexttasks.properties" />
        <wikitext-to-html markupLanguage="Textile">
            <fileset dir="${basedir}">
                <include name="doc/cql3/*.textile"/>
            </fileset>
        </wikitext-to-html>
    </target>

    <!--
       Fetch Maven Ant Tasks and Cassandra's dependencies
       These targets are intentionally free of dependencies so that they
       can be run stand-alone from a binary release artifact.
    -->
    <target name="maven-ant-tasks-localrepo" unless="maven-ant-tasks.jar.exists" if="maven-ant-tasks.jar.local"
            depends="init" description="Fetch Maven ANT Tasks from Maven Local Repository">
      <copy file="${maven-ant-tasks.local}/${maven-ant-tasks.version}/maven-ant-tasks-${maven-ant-tasks.version}.jar"
           tofile="${build.dir}/maven-ant-tasks-${maven-ant-tasks.version}.jar"/>
      <property name="maven-ant-tasks.jar.exists" value="true"/>
    </target>

    <target name="maven-ant-tasks-download" depends="init,maven-ant-tasks-localrepo" unless="maven-ant-tasks.jar.exists"
            description="Fetch Maven ANT Tasks from Maven Central Repositroy">
      <echo>Downloading Maven ANT Tasks...</echo>
      <get src="${maven-ant-tasks.url}/${maven-ant-tasks.version}/maven-ant-tasks-${maven-ant-tasks.version}.jar"
           dest="${build.dir}/maven-ant-tasks-${maven-ant-tasks.version}.jar" usetimestamp="true" />
    </target>

    <target name="maven-ant-tasks-init" depends="init,maven-ant-tasks-download" unless="maven-ant-tasks.initialized"
            description="Initialize Maven ANT Tasks">
      <typedef uri="antlib:org.apache.maven.artifact.ant" classpathref="maven-ant-tasks.classpath" />

      <!-- define the remote repositories we use -->
      <artifact:remoteRepository id="central"   url="${artifact.remoteRepository.central}"/>
      <artifact:remoteRepository id="java.net2" url="${artifact.remoteRepository.java.net2}"/>
      <artifact:remoteRepository id="apache"    url="${artifact.remoteRepository.apache}"/>

      <macrodef name="install">
        <attribute name="pomFile"/>
        <attribute name="file"/>
        <attribute name="classifier" default=""/>
        <attribute name="packaging" default="jar"/>
        <sequential>
          <artifact:mvn mavenVersion="${maven.version}" fork="true" failonerror="true">
            <arg value="org.apache.maven.plugins:maven-install-plugin:2.3.1:install-file" />
            <arg value="-DpomFile=@{pomFile}" />
            <arg value="-Dfile=@{file}" />
            <arg value="-Dclassifier=@{classifier}" />
            <arg value="-Dpackaging=@{packaging}" />
          </artifact:mvn>
        </sequential>
      </macrodef>

      <macrodef name="deploy">
        <attribute name="pomFile"/>
        <attribute name="file"/>
        <attribute name="classifier" default=""/>
        <attribute name="packaging" default="jar"/>
        <sequential>
          <artifact:mvn mavenVersion="${maven.version}" fork="true" failonerror="true">
            <jvmarg value="-Xmx512m"/>
            <arg value="org.apache.maven.plugins:maven-gpg-plugin:1.4:sign-and-deploy-file" />
            <arg value="-DretryFailedDeploymentCount=5" />
            <arg value="-Durl=${maven-repository-url}" />
            <arg value="-DrepositoryId=${maven-repository-id}" />
            <arg value="-DpomFile=@{pomFile}" />
            <arg value="-Dfile=@{file}" />
            <arg value="-Dclassifier=@{classifier}" />
            <arg value="-Dpackaging=@{packaging}" />
            <arg value="-Papache-release" />
          </artifact:mvn>
        </sequential>
      </macrodef>

      <property name="maven-ant-tasks.initialized" value="true"/>
    </target>

    <!-- this task defines the dependencies that will be fetched by Maven ANT Tasks
         the dependencies are re-used for publishing artifacts to Maven Central
         in order to keep everything consistent -->
    <target name="maven-declare-dependencies" depends="maven-ant-tasks-init"
            description="Define dependencies and dependency versions">
      <!-- The parent pom defines the versions of all dependencies -->
      <artifact:pom id="parent-pom"
                    groupId="org.apache.cassandra"
                    artifactId="cassandra-parent"
                    packaging="pom"
                    version="${version}"
                    url="http://cassandra.apache.org"
                    name="Apache Cassandra"
                    inceptionYear="2009"
                    description="The Apache Cassandra Project develops a highly scalable second-generation distributed database, bringing together Dynamo's fully distributed design and Bigtable's ColumnFamily-based data model.">
        <license name="The Apache Software License, Version 2.0" url="http://www.apache.org/licenses/LICENSE-2.0.txt"/>
        <scm connection="${scm.connection}" developerConnection="${scm.developerConnection}" url="${scm.url}"/>
        <dependencyManagement>
          <dependency groupId="org.xerial.snappy" artifactId="snappy-java" version="1.0.5.2"/>
          <dependency groupId="net.jpountz.lz4" artifactId="lz4" version="1.3.0"/>
          <dependency groupId="com.ning" artifactId="compress-lzf" version="0.8.4"/>
          <dependency groupId="com.google.guava" artifactId="guava" version="16.0"/>
          <dependency groupId="commons-cli" artifactId="commons-cli" version="1.1"/>
          <dependency groupId="commons-codec" artifactId="commons-codec" version="1.2"/>
          <dependency groupId="org.apache.commons" artifactId="commons-lang3" version="3.1"/>
          <dependency groupId="org.apache.commons" artifactId="commons-math3" version="3.2"/>
          <dependency groupId="com.googlecode.concurrentlinkedhashmap" artifactId="concurrentlinkedhashmap-lru" version="1.3"/>
          <dependency groupId="org.antlr" artifactId="antlr" version="3.5.2"/>
          <dependency groupId="org.antlr" artifactId="antlr-runtime" version="3.5.2"/>
          <dependency groupId="org.antlr" artifactId="stringtemplate" version="4.0.2"/>
          <dependency groupId="org.slf4j" artifactId="slf4j-api" version="1.7.2"/>
          <dependency groupId="org.slf4j" artifactId="log4j-over-slf4j" version="1.7.2"/>
          <dependency groupId="org.slf4j" artifactId="jcl-over-slf4j" version="1.7.2" />
          <dependency groupId="ch.qos.logback" artifactId="logback-core" version="1.1.2"/>
          <dependency groupId="ch.qos.logback" artifactId="logback-classic" version="1.1.2"/>
          <dependency groupId="org.codehaus.jackson" artifactId="jackson-core-asl" version="1.9.2"/>
          <dependency groupId="org.codehaus.jackson" artifactId="jackson-mapper-asl" version="1.9.2"/>
          <dependency groupId="com.googlecode.json-simple" artifactId="json-simple" version="1.1"/>
          <dependency groupId="com.boundary" artifactId="high-scale-lib" version="1.0.6"/>
          <dependency groupId="com.github.jbellis" artifactId="jamm" version="0.3.0"/>
          <dependency groupId="com.thinkaurelius.thrift" artifactId="thrift-server" version="0.3.7">
            <exclusion groupId="org.slf4j" artifactId="slf4j-log4j12"/>
          </dependency>
          <dependency groupId="org.yaml" artifactId="snakeyaml" version="1.11"/>
<<<<<<< HEAD
          <dependency groupId="org.apache.thrift" artifactId="libthrift" version="0.9.1">
	         <exclusion groupId="commons-logging" artifactId="commons-logging"/>
          </dependency>
=======
          <dependency groupId="org.apache.thrift" artifactId="libthrift" version="0.9.2"/>

>>>>>>> cdcf6461
          <dependency groupId="junit" artifactId="junit" version="4.6" />
          <dependency groupId="org.apache.rat" artifactId="apache-rat" version="0.10">
             <exclusion groupId="commons-lang" artifactId="commons-lang"/>
          </dependency>
          <dependency groupId="org.apache.hadoop" artifactId="hadoop-core" version="1.0.3">
          	<exclusion groupId="org.mortbay.jetty" artifactId="servlet-api"/>
          	<exclusion groupId="commons-logging" artifactId="commons-logging"/>
          </dependency>
          <dependency groupId="org.apache.hadoop" artifactId="hadoop-minicluster" version="1.0.3"/>
          <dependency groupId="org.apache.pig" artifactId="pig" version="0.12.1"/>
          <dependency groupId="net.java.dev.jna" artifactId="jna" version="4.0.0"/>

          <dependency groupId="net.sourceforge.cobertura" artifactId="cobertura" version="${cobertura.version}">
            <exclusion groupId="xerces" artifactId="xercesImpl"/>
          </dependency>
          <dependency groupId="org.jacoco" artifactId="org.jacoco.agent" version="${jacoco.version}"/>
          <dependency groupId="org.jacoco" artifactId="org.jacoco.ant" version="${jacoco.version}"/>

          <dependency groupId="org.openjdk.jmh" artifactId="jmh-core" version="1.1.1"/>
          <dependency groupId="org.openjdk.jmh" artifactId="jmh-generator-annprocess" version="1.1.1"/>

          <dependency groupId="org.apache.cassandra" artifactId="cassandra-all" version="${version}" />
          <dependency groupId="org.apache.cassandra" artifactId="cassandra-thrift" version="${version}" />
          <dependency groupId="io.dropwizard.metrics" artifactId="metrics-core" version="3.1.0" />
          <dependency groupId="com.addthis.metrics" artifactId="reporter-config" version="2.1.0" />
          <dependency groupId="org.mindrot" artifactId="jbcrypt" version="0.3m" />
          <dependency groupId="io.airlift" artifactId="airline" version="0.6" />
          <dependency groupId="io.netty" artifactId="netty-all" version="4.0.23.Final" />
          <dependency groupId="com.google.code.findbugs" artifactId="jsr305" version="2.0.2" />
          <dependency groupId="com.clearspring.analytics" artifactId="stream" version="2.5.2" />
          <dependency groupId="com.datastax.cassandra" artifactId="cassandra-driver-core" version="2.1.2" />
          <dependency groupId="org.javassist" artifactId="javassist" version="3.18.2-GA" />
          <dependency groupId="org.caffinitas.ohc" artifactId="ohc-core" version="0.3.1" />
          <dependency groupId="net.sf.supercsv" artifactId="super-csv" version="2.1.0" />
	      <dependency groupId="net.ju-n.compile-command-annotations" artifactId="compile-command-annotations" version="1.2.0" />
          <dependency groupId="org.fusesource" artifactId="sigar" version="1.6.4">
          	<exclusion groupId="log4j" artifactId="log4j"/>
          </dependency>
        </dependencyManagement>
        <developer id="alakshman" name="Avinash Lakshman"/>
        <developer id="aleksey" name="Aleksey Yeschenko"/>
        <developer id="amorton" name="Aaron Morton"/>
        <developer id="benedict" name="Benedict Elliott Smith"/>
        <developer id="brandonwilliams" name="Brandon Williams"/>
        <developer id="dbrosius" name="David Brosius"/>
        <developer id="eevans" name="Eric Evans"/>
        <developer id="gdusbabek" name="Gary Dusbabek"/>
        <developer id="goffinet" name="Chris Goffinet"/>
        <developer id="jaakko" name="Laine Jaakko Olavi"/>
        <developer id="jake" name="T Jake Luciani"/>
        <developer id="jasonbrown" name="Jason Brown"/>
        <developer id="jbellis" name="Jonathan Ellis"/>
        <developer id="jmckenzie" name="Josh McKenzie"/>
        <developer id="johan" name="Johan Oskarsson"/>
        <developer id="junrao" name="Jun Rao"/>
        <developer id="marcuse" name="Marcus Eriksson"/>
        <developer id="mishail" name="Mikhail Stepura"/>
        <developer id="pmalik" name="Prashant Malik"/>
      	<developer id="rstupp" name="Robert Stupp"/>
        <developer id="scode" name="Peter Schuller"/>
        <developer id="slebresne" name="Sylvain Lebresne"/>
        <developer id="tylerhobbs" name="Tyler Hobbs"/>
        <developer id="vijay" name="Vijay Parthasarathy"/>
        <developer id="xedin" name="Pavel Yaskevich"/>
        <developer id="yukim" name="Yuki Morishita"/>
      </artifact:pom>

      <!-- each dependency set then defines the subset of the dependencies for that dependency set -->
      <artifact:pom id="build-deps-pom"
                    artifactId="cassandra-build-deps">
        <parent groupId="org.apache.cassandra"
                artifactId="cassandra-parent"
                version="${version}"/>
        <dependency groupId="junit" artifactId="junit"/>
        <dependency groupId="org.apache.rat" artifactId="apache-rat"/>
        <dependency groupId="org.apache.hadoop" artifactId="hadoop-core"/>
      	<dependency groupId="org.apache.hadoop" artifactId="hadoop-minicluster"/>
        <dependency groupId="org.apache.pig" artifactId="pig"/>
      	<dependency groupId="com.google.code.findbugs" artifactId="jsr305"/>
        <dependency groupId="org.antlr" artifactId="antlr"/>
        <dependency groupId="com.datastax.cassandra" artifactId="cassandra-driver-core"/>
        <dependency groupId="org.javassist" artifactId="javassist"/>
        <dependency groupId="org.caffinitas.ohc" artifactId="ohc-core"/>
        <dependency groupId="org.openjdk.jmh" artifactId="jmh-core"/>
        <dependency groupId="org.openjdk.jmh" artifactId="jmh-generator-annprocess"/>
	    <dependency groupId="net.ju-n.compile-command-annotations" artifactId="compile-command-annotations"/>
      </artifact:pom>

      <artifact:pom id="coverage-deps-pom"
                    artifactId="cassandra-coverage-deps">
        <parent groupId="org.apache.cassandra"
                artifactId="cassandra-parent"
                version="${version}"/>
        <dependency groupId="net.sourceforge.cobertura" artifactId="cobertura"/>
        <dependency groupId="org.jacoco" artifactId="org.jacoco.agent"/>
        <dependency groupId="org.jacoco" artifactId="org.jacoco.ant"/>
      </artifact:pom>

      <artifact:pom id="test-deps-pom"
                    artifactId="cassandra-test-deps">
        <parent groupId="org.apache.cassandra"
                artifactId="cassandra-parent"
                version="${version}"/>
        <!-- do NOT remove this, it breaks pig-test -->
        <dependency groupId="joda-time" artifactId="joda-time" version="2.3" />
      </artifact:pom>

      <!-- now the pom's for artifacts being deployed to Maven Central -->

      <artifact:pom id="all-pom"
                    artifactId="cassandra-all"
                    url="http://cassandra.apache.org"
                    name="Apache Cassandra">
        <parent groupId="org.apache.cassandra"
                artifactId="cassandra-parent"
                version="${version}"/>
        <scm connection="${scm.connection}" developerConnection="${scm.developerConnection}" url="${scm.url}"/>
        <dependency groupId="org.xerial.snappy" artifactId="snappy-java"/>
        <dependency groupId="net.jpountz.lz4" artifactId="lz4"/>
        <dependency groupId="com.ning" artifactId="compress-lzf"/>
        <dependency groupId="com.google.guava" artifactId="guava"/>
        <dependency groupId="commons-cli" artifactId="commons-cli"/>
        <dependency groupId="commons-codec" artifactId="commons-codec"/>
        <dependency groupId="org.apache.commons" artifactId="commons-lang3"/>
        <dependency groupId="org.apache.commons" artifactId="commons-math3"/>
        <dependency groupId="com.googlecode.concurrentlinkedhashmap" artifactId="concurrentlinkedhashmap-lru"/>
        <dependency groupId="org.antlr" artifactId="antlr"/>
        <dependency groupId="org.antlr" artifactId="antlr-runtime"/>
        <dependency groupId="org.antlr" artifactId="stringtemplate" version="4.0.2"/>
        <dependency groupId="org.slf4j" artifactId="slf4j-api"/>
        <dependency groupId="org.slf4j" artifactId="log4j-over-slf4j"/>
        <dependency groupId="org.slf4j" artifactId="jcl-over-slf4j"/>
        <dependency groupId="org.codehaus.jackson" artifactId="jackson-core-asl"/>
        <dependency groupId="org.codehaus.jackson" artifactId="jackson-mapper-asl"/>
        <dependency groupId="com.googlecode.json-simple" artifactId="json-simple"/>
        <dependency groupId="com.boundary" artifactId="high-scale-lib"/>
        <dependency groupId="org.yaml" artifactId="snakeyaml"/>
        <dependency groupId="org.mindrot" artifactId="jbcrypt"/>
        <dependency groupId="io.dropwizard.metrics" artifactId="metrics-core"/>
        <dependency groupId="com.addthis.metrics" artifactId="reporter-config"/>
        <dependency groupId="com.thinkaurelius.thrift" artifactId="thrift-server" version="0.3.5"/>
        <dependency groupId="com.clearspring.analytics" artifactId="stream" version="2.5.2" />
        <dependency groupId="net.sf.supercsv" artifactId="super-csv" version="2.1.0" />

        <dependency groupId="ch.qos.logback" artifactId="logback-core"/>
        <dependency groupId="ch.qos.logback" artifactId="logback-classic"/>

        <dependency groupId="org.apache.thrift" artifactId="libthrift"/>
        <dependency groupId="org.apache.cassandra" artifactId="cassandra-thrift"/>
        
        <!-- don't need hadoop classes to run, but if you use the hadoop stuff -->
        <dependency groupId="org.apache.hadoop" artifactId="hadoop-core" optional="true"/>
        <dependency groupId="org.apache.hadoop" artifactId="hadoop-minicluster" optional="true"/>
        <dependency groupId="org.apache.pig" artifactId="pig" optional="true"/>
      	<dependency groupId="com.datastax.cassandra" artifactId="cassandra-driver-core" optional="true"/>


        <!-- don't need jna to run, but nice to have -->
        <dependency groupId="net.java.dev.jna" artifactId="jna" version="4.0.0"/>
        
        <!-- don't need jamm unless running a server in which case it needs to be a -javagent to be used anyway -->
        <dependency groupId="com.github.jbellis" artifactId="jamm"/>
        <dependency groupId="io.netty" artifactId="netty-all"/>

        <dependency groupId="org.fusesource" artifactId="sigar" version="1.6.4"/>
      </artifact:pom>
      <artifact:pom id="thrift-pom"
                    artifactId="cassandra-thrift"
                    url="http://cassandra.apache.org"
                    name="Apache Cassandra">
        <parent groupId="org.apache.cassandra"
                artifactId="cassandra-parent"
                version="${version}"/>
        <scm connection="${scm.connection}" developerConnection="${scm.developerConnection}" url="${scm.url}"/>
        <dependency groupId="org.apache.commons" artifactId="commons-lang3"/>
        <dependency groupId="org.slf4j" artifactId="slf4j-api"/>
        <dependency groupId="org.slf4j" artifactId="log4j-over-slf4j"/>
        <dependency groupId="org.slf4j" artifactId="jcl-over-slf4j"/>
        <dependency groupId="org.apache.thrift" artifactId="libthrift"/>
      </artifact:pom>
      <artifact:pom id="clientutil-pom"
                    artifactId="cassandra-clientutil"
                    url="http://cassandra.apache.org"
                    name="Apache Cassandra">
        <parent groupId="org.apache.cassandra"
                artifactId="cassandra-parent"
                version="${version}"/>
        <scm connection="${scm.connection}" developerConnection="${scm.developerConnection}" url="${scm.url}"/>
  <dependency groupId="com.google.guava" artifactId="guava"/>
      </artifact:pom>
      
      <artifact:pom id="dist-pom"
                    artifactId="apache-cassandra"
                    packaging="pom"
                    url="http://cassandra.apache.org"
                    name="Apache Cassandra">
        <parent groupId="org.apache.cassandra"
                artifactId="cassandra-parent"
                version="${version}"/>
        <scm connection="${scm.connection}" developerConnection="${scm.developerConnection}" url="${scm.url}"/>
      </artifact:pom>
    </target>

    <target name="maven-ant-tasks-retrieve-build" depends="maven-declare-dependencies" unless="without.maven">
      <artifact:dependencies pomRefId="build-deps-pom"
                             filesetId="build-dependency-jars" 
                             sourcesFilesetId="build-dependency-sources" 
                             cacheDependencyRefs="true" 
                             dependencyRefsBuildFile="${build.dir}/build-dependencies.xml">
          <remoteRepository refid="central"/>
          <remoteRepository refid="apache"/>
          <remoteRepository refid="java.net2"/>
      </artifact:dependencies>
      <copy todir="${build.dir.lib}/jars">
          <fileset refid="build-dependency-jars"/>
          <mapper type="flatten"/>
      </copy>
      <copy todir="${build.dir.lib}/sources">
          <fileset refid="build-dependency-sources"/>
          <mapper type="flatten"/>
      </copy>
      <!-- code coverage tools -->
      <artifact:dependencies pomRefId="coverage-deps-pom"
                             filesetId="coverage-dependency-jars"
                             pathId="cobertura.classpath">
          <remoteRepository refid="central"/>
      </artifact:dependencies>
      <copy todir="${build.dir.lib}/jars">
          <fileset refid="coverage-dependency-jars"/>
          <mapper type="flatten"/>
      </copy>
      <!-- jacoco agent jar comes wrapped in a jar -->
      <unzip src="${build.dir.lib}/jars/org.jacoco.agent-${jacoco.version}.jar" dest="${build.dir.lib}/jars">
        <patternset>
            <include name="*.jar"/>
        </patternset>
        <mapper type="flatten"/>
      </unzip>
    </target>

    <target name="maven-ant-tasks-retrieve-test" depends="maven-ant-tasks-init">
      <artifact:dependencies pomRefId="test-deps-pom"
                             filesetId="test-dependency-jars"
                             sourcesFilesetId="test-dependency-sources" 
                             cacheDependencyRefs="true" 
                             dependencyRefsBuildFile="${build.dir}/test-dependencies.xml">
        <remoteRepository refid="apache"/>
        <remoteRepository refid="central"/>
        <remoteRepository refid="oauth"/>
      </artifact:dependencies>
      <copy todir="${test.lib}/jars">
        <fileset refid="test-dependency-jars"/>
        <mapper type="flatten"/>
      </copy>
      <copy todir="${test.lib}/sources">
        <fileset refid="test-dependency-sources"/>
        <mapper type="flatten"/>
      </copy>
    </target>

    <target name="maven-ant-tasks-retrieve-pig-test" depends="maven-ant-tasks-init">
      <artifact:dependencies pomRefId="test-deps-pom"
                             filesetId="test-dependency-jars"
                             sourcesFilesetId="test-dependency-sources"
                             cacheDependencyRefs="true"
                             dependencyRefsBuildFile="${build.dir}/test-dependencies.xml">
        <remoteRepository refid="apache"/>
        <remoteRepository refid="central"/>
        <remoteRepository refid="java.net2"/>
      </artifact:dependencies>
      <copy todir="${build.dir.lib}/jars">
        <fileset refid="test-dependency-jars"/>
        <mapper type="flatten"/>
      </copy>
      <copy todir="${build.dir.lib}/sources">
        <fileset refid="test-dependency-sources"/>
        <mapper type="flatten"/>
      </copy>
    </target>

    <!--
       Generate thrift code.  We have targets to build java because
       Cassandra depends on it, and python because that is what the system
       tests run.
    -->
    <target name="check-gen-thrift-java">
      <uptodate property="thriftUpToDate" srcfile="${interface.dir}/cassandra.thrift"
            targetfile="${interface.thrift.gen-java}/org/apache/cassandra/thrift/Cassandra.java" />
    </target>
    <target name="gen-thrift-java" unless="thriftUpToDate" depends="check-gen-thrift-java"
            description="Generate Thrift Java artifacts">
      <echo>Generating Thrift Java code from ${basedir}/interface/cassandra.thrift...</echo>
      <exec executable="thrift" dir="${basedir}/interface" failonerror="true">
        <arg line="--gen java:hashcode" />
        <arg line="-o ${interface.thrift.dir}" />
        <arg line="cassandra.thrift" />
      </exec>
      <antcall target="write-java-license-headers" />
    </target>

    <target name="_write-java-license-headers" depends="rat-init">
      <java classname="org.apache.rat.Report" fork="true"
            output="${build.dir}/rat-report.log">
        <classpath refid="rat.classpath" />
        <arg value="-a" />
        <arg value="--force" />
        <arg value="interface/thrift" />
      </java>
    </target>

    <target name="write-java-license-headers" unless="without.rat" description="Add missing java license headers">
      <antcall target="_write-java-license-headers" />
    </target>

    <target name="gen-thrift-py" description="Generate Thrift Python artifacts">
      <echo>Generating Thrift Python code from ${basedir}/interface/cassandra.thrift...</echo>
      <exec executable="thrift" dir="${basedir}/interface" failonerror="true">
        <arg line="--gen py" />
        <arg line="-o ${interface.thrift.dir}" />
        <arg line="cassandra.thrift" />
      </exec>
      <exec executable="thrift" dir="${basedir}/interface" failonerror="true">
        <arg line="--gen py:twisted" />
        <arg line="-o ${interface.thrift.dir}" />
        <arg line="cassandra.thrift" />
      </exec>
    </target>

    <!-- create properties file with C version -->
    <target name="createVersionPropFile">
      <taskdef name="propertyfile" classname="org.apache.tools.ant.taskdefs.optional.PropertyFile"/>
      <mkdir dir="${version.properties.dir}"/>
      <propertyfile file="${version.properties.dir}/version.properties">
        <entry key="CassandraVersion" value="${version}"/>
      </propertyfile>
    </target>

    <target name="test-run" depends="build"
            description="Run in test mode.  Not for production use!">
      <java classname="org.apache.cassandra.service.CassandraDaemon" fork="true">
        <classpath>
          <path refid="cassandra.classpath"/>  
          <pathelement location="${test.conf}"/>
        </classpath>
        <jvmarg value="-Dstorage-config=${test.conf}"/>
        <jvmarg value="-javaagent:${basedir}/lib/jamm-0.3.0.jar" />
        <jvmarg value="-ea"/>
      </java>
    </target>

    <!--
        The build target builds all the .class files
    -->
    <target name="build"
        depends="maven-ant-tasks-retrieve-build,build-project" description="Compile Cassandra classes"/>
    <target name="codecoverage" depends="jacoco-run,jacoco-report" description="Create code coverage report"/>

    <target depends="init,gen-cql3-grammar"
            name="build-project">
        <echo message="${ant.project.name}: ${ant.file}"/>
        <!-- Order matters! -->
        <javac fork="true"
               debug="true" debuglevel="${debuglevel}"
               destdir="${build.classes.thrift}" includeantruntime="false" source="${source.version}" target="${target.version}"
               memorymaximumsize="512M">
            <src path="${interface.thrift.dir}/gen-java"/>
            <classpath refid="cassandra.classpath"/>
        </javac>
        <javac fork="true"
               debug="true" debuglevel="${debuglevel}"
               destdir="${build.classes.main}" includeantruntime="false" source="${source.version}" target="${target.version}"
               memorymaximumsize="512M">
            <src path="${build.src.java}"/>
            <src path="${build.src.gen-java}"/>
        	<compilerarg value="-XDignore.symbol.file"/>
            <classpath refid="cassandra.classpath"/>
        </javac>
        <antcall target="createVersionPropFile"/>
        <copy todir="${build.classes.main}">
            <fileset dir="${build.src.resources}" />
        </copy>
	<copy todir="${basedir}/conf" file="${build.classes.main}/META-INF/hotspot_compiler"/>
    </target>

    <!-- Stress build file -->
    <property name="stress.build.src" value="${basedir}/tools/stress/src" />
    <property name="stress.build.classes" value="${build.classes}/stress" />
	<property name="stress.manifest" value="${stress.build.classes}/MANIFEST.MF" />
    <path id="cassandra.classes">
        <pathelement location="${basedir}/build/classes/main" />
        <pathelement location="${basedir}/build/classes/thrift" />
    </path>
    <target name="stress-build" depends="build" description="build stress tool">
    	<mkdir dir="${stress.build.classes}" />
        <javac debug="true" debuglevel="${debuglevel}" destdir="${stress.build.classes}" includeantruntime="true" source="${source.version}" target="${target.version}">
            <src path="${stress.build.src}" />
            <classpath>
                <path refid="cassandra.classes" />
                <path>
                    <fileset dir="${build.lib}">
                        <include name="**/*.jar" />
                    </fileset>
                    <fileset dir="${build.tools.lib}">
                        <include name="**/*.jar" />
                    </fileset>
                </path>
            </classpath>
        </javac>
    </target>

	<target name="_write-poms" depends="maven-declare-dependencies">
	    <artifact:writepom pomRefId="parent-pom" file="${build.dir}/${final.name}-parent.pom"/>
	    <artifact:writepom pomRefId="thrift-pom"
	                       file="${build.dir}/${ant.project.name}-thrift-${version}.pom"/>
	    <artifact:writepom pomRefId="all-pom" file="${build.dir}/${final.name}.pom"/>
	    <artifact:writepom pomRefId="clientutil-pom"
	    	               file="${build.dir}/${ant.project.name}-clientutil-${version}.pom"/>
	</target>

	<target name="write-poms" unless="without.maven">
	    <antcall target="_write-poms" />
	</target>
	
    <!--
        The jar target makes cassandra.jar output.
    -->
    <target name="jar"
            depends="build, build-test, stress-build, write-poms"
            description="Assemble Cassandra JAR files">
      <mkdir dir="${build.classes.main}/META-INF" />
      <mkdir dir="${build.classes.thrift}/META-INF" />
      <copy file="LICENSE.txt"
            tofile="${build.classes.main}/META-INF/LICENSE.txt"/>
      <copy file="LICENSE.txt"
            tofile="${build.classes.thrift}/META-INF/LICENSE.txt"/>
      <copy file="NOTICE.txt"
            tofile="${build.classes.main}/META-INF/NOTICE.txt"/>
      <copy file="NOTICE.txt"
            tofile="${build.classes.thrift}/META-INF/NOTICE.txt"/>

      <!-- Thrift Jar -->
      <jar jarfile="${build.dir}/${ant.project.name}-thrift-${version}.jar"
           basedir="${build.classes.thrift}">
        <fileset dir="${build.classes.main}">
          <include name="org/apache/cassandra/thrift/ITransportFactory*.class" />
          <include name="org/apache/cassandra/thrift/TFramedTransportFactory*.class" />
        </fileset>
        <manifest>
          <attribute name="Implementation-Title" value="Cassandra"/>
          <attribute name="Implementation-Version" value="${version}"/>
          <attribute name="Implementation-Vendor" value="Apache"/>
        </manifest>
      </jar>

      <!-- Main Jar -->
      <jar jarfile="${build.dir}/${final.name}.jar">
        <fileset dir="${build.classes.main}">
          <exclude name="org/apache/cassandra/thrift/ITransportFactory*.class" />
          <exclude name="org/apache/cassandra/thrift/TFramedTransportFactory*.class" />
        </fileset>
        <manifest>
        <!-- <section name="org/apache/cassandra/infrastructure"> -->
          <attribute name="Implementation-Title" value="Cassandra"/>
          <attribute name="Implementation-Version" value="${version}"/>
          <attribute name="Implementation-Vendor" value="Apache"/>
          <attribute name="Premain-Class"
                     value="org.apache.cassandra.infrastructure.continuations.CAgent"/>
          <attribute name="Class-Path"
                     value="${ant.project.name}-clientutil-${version}.jar ${ant.project.name}-thrift-${version}.jar" />
        <!-- </section> -->
        </manifest>
      </jar>

      <!-- Clientutil Jar -->
      <!-- TODO: write maven pom here -->
      <jar jarfile="${build.dir}/${ant.project.name}-clientutil-${version}.jar">
        <fileset dir="${build.classes.main}">
          <include name="org/apache/cassandra/serializers/*" />
          <include name="org/apache/cassandra/utils/ByteBufferUtil*.class" />
          <include name="org/apache/cassandra/utils/Hex.class" />
          <include name="org/apache/cassandra/utils/UUIDGen*.class" />
          <include name="org/apache/cassandra/utils/FBUtilities*.class" />
          <include name="org/apache/cassandra/exceptions/*.class" />
          <include name="org/apache/cassandra/utils/CloseableIterator.class" />
        </fileset>
        <manifest>
          <attribute name="Implementation-Title" value="Cassandra"/>
          <attribute name="Implementation-Version" value="${version}"/>
          <attribute name="Implementation-Vendor" value="Apache"/>
        </manifest>
      </jar>

      <!-- Stress jar -->
      <manifest file="${stress.manifest}">
        <attribute name="Built-By" value="Pavel Yaskevich"/>
        <attribute name="Main-Class" value="org.apache.cassandra.stress.Stress"/>
      </manifest>
      <mkdir dir="${stress.build.classes}/META-INF" />
      <mkdir dir="${build.dir}/tools/lib/" />
      <jar destfile="${build.dir}/tools/lib/stress.jar" manifest="${stress.manifest}">
        <fileset dir="${stress.build.classes}"/>
      </jar>
    </target>

    <!--
        The javadoc-jar target makes cassandra-javadoc.jar output required for publishing to Maven central repository.
    -->
    <target name="javadoc-jar" description="Assemble Cassandra JavaDoc JAR file">
      <mkdir dir="${javadoc.jars.dir}"/>
      <create-javadoc destdir="${javadoc.jars.dir}/thrift">
        <filesets>
          <fileset dir="${interface.thrift.dir}/gen-java" defaultexcludes="yes">
            <include name="org/apache/**/*.java"/>
          </fileset>
        </filesets>
      </create-javadoc>
      <jar jarfile="${build.dir}/${ant.project.name}-thrift-${version}-javadoc.jar"
           basedir="${javadoc.jars.dir}/thrift"/>

      <create-javadoc destdir="${javadoc.jars.dir}/main">
        <filesets>
          <fileset dir="${build.src.java}" defaultexcludes="yes">
            <include name="org/apache/**/*.java"/>
          </fileset>
          <fileset dir="${build.src.gen-java}" defaultexcludes="yes">
            <include name="org/apache/**/*.java"/>
          </fileset>
        </filesets>
      </create-javadoc>
      <jar jarfile="${build.dir}/${final.name}-javadoc.jar"
           basedir="${javadoc.jars.dir}/main"/>

      <create-javadoc destdir="${javadoc.jars.dir}/clientutil">
        <filesets>
          <fileset dir="${build.src.java}" defaultexcludes="yes">
            <include name="org/apache/cassandra/serializers/*" />
            <include name="org/apache/cassandra/utils/ByteBufferUtil*.java" />
            <include name="org/apache/cassandra/utils/Hex.java" />
            <include name="org/apache/cassandra/utils/UUIDGen*.java" />
          </fileset>
        </filesets>
      </create-javadoc>
      <jar jarfile="${build.dir}/${ant.project.name}-clientutil-${version}-javadoc.jar"
           basedir="${javadoc.jars.dir}/clientutil"/>
      <!-- javadoc task always rebuilds so might as well remove the generated docs to prevent 
           being pulled into the distribution by accident -->
      <delete quiet="true" dir="${javadoc.jars.dir}"/>
    </target>

    <!--
        The sources-jar target makes cassandra-sources.jar output required for publishing to Maven central repository.
    -->
    <target name="sources-jar" depends="init" description="Assemble Cassandra Sources JAR file">
      <jar jarfile="${build.dir}/${ant.project.name}-thrift-${version}-sources.jar">
        <fileset dir="${interface.thrift.dir}/gen-java" defaultexcludes="yes">
          <include name="org/apache/**/*.java"/>
        </fileset>
      </jar>
      <jar jarfile="${build.dir}/${final.name}-sources.jar">
        <fileset dir="${build.src.java}" defaultexcludes="yes">
          <include name="org/apache/**/*.java"/>
        </fileset>
        <fileset dir="${build.src.gen-java}" defaultexcludes="yes">
          <include name="org/apache/**/*.java"/>
        </fileset>
      </jar>
      <jar jarfile="${build.dir}/${ant.project.name}-clientutil-${version}-sources.jar">
        <fileset dir="${build.src.java}" defaultexcludes="yes">
          <include name="org/apache/cassandra/serializers/*" />
          <include name="org/apache/cassandra/utils/ByteBufferUtil*.java" />
          <include name="org/apache/cassandra/utils/Hex.java" />
          <include name="org/apache/cassandra/utils/UUIDGen*.java" />
        </fileset>
      </jar>
    </target>

    <!-- creates release tarballs -->
    <target name="artifacts" depends="jar,javadoc"
            description="Create Cassandra release artifacts">
      <mkdir dir="${dist.dir}"/>
      <!-- fix the control linefeed so that builds on windows works on linux -->
      <fixcrlf srcdir="bin" includes="**/*" excludes="**/*.bat, **/*.ps1" eol="lf" eof="remove" />
      <fixcrlf srcdir="conf" includes="**/*" excludes="**/*.bat, **/*.ps1" eol="lf" eof="remove" />
      <fixcrlf srcdir="tools/bin" includes="**/*" excludes="**/*.bat, **/*.ps1" eol="lf" eof="remove" />
      <copy todir="${dist.dir}/lib">
        <fileset dir="${build.lib}"/>
        <fileset dir="${build.dir}">
          <include name="${final.name}.jar" />
          <include name="${ant.project.name}-thrift-${version}.jar" />
          <include name="${ant.project.name}-clientutil-${version}.jar" />
        </fileset>
      </copy>
      <copy todir="${dist.dir}/javadoc">
        <fileset dir="${javadoc.dir}"/>
      </copy>
      <copy todir="${dist.dir}/bin">
        <fileset dir="bin"/>
      </copy>
      <copy todir="${dist.dir}/conf">
        <fileset dir="conf"/>
      </copy>
      <copy todir="${dist.dir}/interface">
        <fileset dir="interface">
          <include name="**/*.thrift" />
        </fileset>
      </copy>
      <copy todir="${dist.dir}/pylib">
        <fileset dir="pylib">
          <include name="**" />
          <exclude name="**/*.pyc" />
        </fileset>
      </copy>
      <copy todir="${dist.dir}/">
        <fileset dir="${basedir}">
          <include name="*.txt" />
        </fileset>
      </copy>
      <copy todir="${dist.dir}/tools/bin">
        <fileset dir="${basedir}/tools/bin"/>
      </copy>
      <copy todir="${dist.dir}/tools/">
        <fileset dir="${basedir}/tools/">
            <include name="*.yaml"/>
	</fileset>
      </copy>
      <copy todir="${dist.dir}/tools/lib">
        <fileset dir="${build.dir}/tools/lib/">
            <include name="*.jar" />
        </fileset>
        <fileset dir="${build.tools.lib}">
            <include name="*.jar" />
        </fileset>
      </copy>
      <artifact:writepom pomRefId="dist-pom" 
            file="${build.dir}/${final.name}-dist.pom"/>
      <tar compression="gzip" longfile="gnu"
        destfile="${build.dir}/${final.name}-bin.tar.gz">

        <!-- Everything but bin/ (default mode) -->
        <tarfileset dir="${dist.dir}" prefix="${final.name}">
          <include name="**"/>
          <exclude name="bin/*" />
        </tarfileset>
        <!-- Shell includes in bin/ (default mode) -->
        <tarfileset dir="${dist.dir}" prefix="${final.name}">
          <include name="bin/*.in.sh" />
        </tarfileset>
        <!-- Executable scripts in bin/ -->
        <tarfileset dir="${dist.dir}" prefix="${final.name}" mode="755">
          <include name="bin/*"/>
          <include name="tools/bin/*"/>
          <not>
                <filename name="bin/*.in.sh" />
          </not>
        </tarfileset>
      </tar>

      <tar compression="gzip" longfile="gnu"
           destfile="${build.dir}/${final.name}-src.tar.gz">

        <tarfileset dir="${basedir}"
                    prefix="${final.name}-src">
          <include name="**"/>
          <exclude name="build/**" />
          <exclude name="src/gen-java/**" />
          <exclude name=".git/**" />
          <exclude name="bin/*" /> <!-- handled separately below -->
          <!-- exclude Eclipse files -->
          <exclude name=".project" />
          <exclude name=".classpath" />
          <exclude name=".settings/**" />
          <exclude name=".externalToolBuilders/**" />
        </tarfileset>

        <!-- Shell includes and batch files in bin/ -->
        <tarfileset dir="${basedir}" prefix="${final.name}-src">
          <include name="bin/*.in.sh" />
          <include name="bin/*.bat" />
        </tarfileset>
        <!-- Everything else (assumed to be scripts), is executable -->
        <tarfileset dir="${basedir}" prefix="${final.name}-src" mode="755">
          <include name="bin/*"/>
          <exclude name="bin/*.in.sh" />
          <exclude name="bin/*.bat" />
        </tarfileset>
      </tar>
    </target>

    <target name="release" depends="artifacts,rat-init"
            description="Create and QC release artifacts">
      <checksum forceOverwrite="yes" todir="${build.dir}" fileext=".md5"
                algorithm="MD5">
        <fileset dir="${build.dir}">
          <include name="*.tar.gz" />
        </fileset>
      </checksum>
      <checksum forceOverwrite="yes" todir="${build.dir}" fileext=".sha"
                algorithm="SHA">
        <fileset dir="${build.dir}">
          <include name="*.tar.gz" />
        </fileset>
      </checksum>

      <rat:report xmlns:rat="antlib:org.apache.rat.anttasks"
                  reportFile="${build.dir}/${final.name}-bin.rat.txt">
        <tarfileset>
          <gzipresource>
            <file file="${build.dir}/${final.name}-bin.tar.gz" />
          </gzipresource>
        </tarfileset>
      </rat:report>

      <rat:report xmlns:rat="antlib:org.apache.rat.anttasks"
                  reportFile="${build.dir}/${final.name}-src.rat.txt">
        <tarfileset>
          <gzipresource>
            <file file="${build.dir}/${final.name}-src.tar.gz" />
          </gzipresource>
        </tarfileset>
      </rat:report>
    </target>

  <target name="build-test" depends="build" description="Compile test classes">
    <javac
     debug="true"
     debuglevel="${debuglevel}"
     destdir="${test.classes}"
     includeantruntime="false"
     source="${source.version}" 
     target="${target.version}">
      <classpath>
        <path refid="cassandra.classpath"/>
      </classpath>
      <src path="${test.unit.src}"/>
      <src path="${test.long.src}"/>
      <src path="${test.pig.src}"/>
      <src path="${test.microbench.src}"/>
    </javac>

    <!-- Non-java resources needed by the test suite -->
    <copy todir="${test.classes}">
      <fileset dir="${test.resources}"/>
    </copy>
  </target>

  <macrodef name="testmacro">
    <attribute name="suitename" />
    <attribute name="inputdir" />
    <attribute name="timeout" default="${test.timeout}" />
    <attribute name="forkmode" default="perTest"/>
    <element name="optjvmargs" implicit="true" optional="true" />
    <attribute name="filter" default="**/${test.name}.java"/>
    <attribute name="exclude" default="" />
    <attribute name="filelist" default="" />
    <attribute name="poffset" default="0"/>
    
    <attribute name="usejacoco" default="no"/>
    <sequential>
      <condition property="additionalagent"
                 value="-javaagent:${build.dir.lib}/jars/jacocoagent.jar=destfile=${jacoco.execfile}"
                 else="">
        <istrue value="${usejacoco}"/>
      </condition>
      <echo message="running @{suitename} tests"/>
      <mkdir dir="${build.test.dir}/cassandra"/>
      <mkdir dir="${build.test.dir}/output"/>
      <junit fork="on" forkmode="@{forkmode}" failureproperty="testfailed" maxmemory="1024m" timeout="@{timeout}">
        <sysproperty key="net.sourceforge.cobertura.datafile" file="${cobertura.datafile}"/>
        <formatter type="xml" usefile="true"/>
        <formatter type="brief" usefile="false"/>
        <jvmarg value="-Dstorage-config=${test.conf}"/>
        <jvmarg value="-Djava.awt.headless=true"/>
        <!-- Cassandra 3.0+ needs <jvmarg line="... ${additionalagent}" /> here! (not value=) -->
        <jvmarg line="-javaagent:${basedir}/lib/jamm-0.3.0.jar ${additionalagent}" />
        <jvmarg value="-ea"/>
        <jvmarg value="-Dcassandra.debugrefcount=true"/>
        <jvmarg value="-Xss256k"/>
        <jvmarg value="-Dcassandra.memtable_row_overhead_computation_step=100"/>
        <jvmarg value="-Dcassandra.test.use_prepared=${cassandra.test.use_prepared}"/>
	    <jvmarg value="-Dcassandra.test.offsetseed=@{poffset}"/>
        <jvmarg value="-Dcassandra.test.sstableformatdevelopment=true"/>
	<optjvmargs/>
        <classpath>
          <path refid="cassandra.classpath" />
          <pathelement location="${test.classes}"/>
          <path refid="cobertura.classpath"/>
          <pathelement location="${test.conf}"/>
          <fileset dir="${test.lib}">
            <include name="**/*.jar" />
          </fileset>
        </classpath>
        <batchtest todir="${build.test.dir}/output">
            <fileset dir="@{inputdir}" includes="@{filter}" excludes="@{exclude}"/>
            <filelist dir="@{inputdir}" files="@{filelist}"/>
        </batchtest>
      </junit>
      <junitreport todir="${build.test.dir}">
        <fileset dir="${build.test.dir}/output">
          <include name="TEST-*.xml"/>
        </fileset>
        <report format="frames" todir="${build.test.dir}/junitreport"/>
      </junitreport>
      <fail message="Some @{suitename} test(s) failed.">
        <condition>
            <and>
            <isset property="testfailed"/>
            <not>
              <isset property="ant.test.failure.ignore"/>
            </not>
          </and>
        </condition>
      </fail>
    </sequential>
  </macrodef>

  <!--
    This test target is a bit different.  It's purpose is to exercise the
    clientutil jar in order to expose any new dependencies.  For that
    reason we use the classes from the jar, and a carefully constructed
    classpath which only contains what we expect users to need.
  -->
  <target name="test-clientutil-jar" depends="build-test,jar" description="Test clientutil jar">
    <junit>
      <test name="org.apache.cassandra.serializers.ClientUtilsTest" />
      <formatter type="brief" usefile="false" />
      <classpath>
        <pathelement location="${test.classes}" />
        <pathelement location="${build.dir}/${ant.project.name}-clientutil-${version}.jar" />
        <pathelement location="${build.dir}/${ant.project.name}-thrift-${version}.jar" />
        <pathelement location="${build.lib}/libthrift-0.9.0.jar" />
        <pathelement location="${build.lib}/slf4j-api-1.7.2.jar" />
        <pathelement location="${build.lib}/log4j-over-slf4j.jar" />
        <pathelement location="${build.lib}/logback-core-1.1.2.jar" />
        <pathelement location="${build.lib}/logback-classic-1.1.2.jar" />
        <pathelement location="${build.lib}/jackson-core-asl-1.9.2.jar" />
        <pathelement location="${build.lib}/jackson-mapper-asl-1.9.2.jar" />
        <fileset dir="${build.dir.lib}">
          <include name="**/junit*.jar" />
        </fileset>
      </classpath>
    </junit>
  </target>

  <target name="testold" depends="build-test" description="Execute unit tests">
    <testmacro suitename="unit" inputdir="${test.unit.src}" exclude="**/pig/*.java" timeout="${test.timeout}">
      <jvmarg value="-Dlegacy-sstable-root=${test.data}/legacy-sstables"/>
      <jvmarg value="-Dcorrupt-sstable-root=${test.data}/corrupt-sstables"/>
      <jvmarg value="-Dmigration-sstable-root=${test.data}/migration-sstables"/>
      <jvmarg value="-Dcassandra.ring_delay_ms=1000"/>
      <jvmarg value="-Dcassandra.tolerate_sstable_size=true"/>
    </testmacro>
    <fileset dir="${test.unit.src}">
        <exclude name="**/pig/*.java" />
    </fileset>
  </target>
  
  <target name="testlist">
    <testmacro suitename="${testlist.name}" inputdir="${test.unit.src}" filelist="${test.file.list}" poffset="${testlist.offset}" exclude="**/*.java" timeout="${test.timeout}">
      <jvmarg value="-Dlegacy-sstable-root=${test.data}/legacy-sstables"/>
      <jvmarg value="-Dcorrupt-sstable-root=${test.data}/corrupt-sstables"/>
      <jvmarg value="-Dmigration-sstable-root=${test.data}/migration-sstables"/>
      <jvmarg value="-Dcassandra.ring_delay_ms=1000"/>
      <jvmarg value="-Dcassandra.tolerate_sstable_size=true"/>
      <jvmarg value="-Dcassandra.config.loader=org.apache.cassandra.OffsetAwareConfigurationLoader"/>
    </testmacro>
  </target>

  <!--
    Run named ant task with jacoco, such as "ant jacoco-run -Dtaskname=pig-test"
    the target run must enable the jacoco agent if usejacoco is 'yes' -->
  <target name="jacoco-run" description="run named task with jacoco instrumentation">
    <condition property="runtask" value="${taskname}" else="test">
      <isset property="taskname"/>
    </condition>
    <antcall target="${runtask}">
      <param name="usejacoco" value="yes"/>
    </antcall>
  </target>

  <target name="testsome" depends="build-test" description="Execute specific unit tests" >
    <testmacro suitename="unit" inputdir="${test.unit.src}" exclude="**/pig/*.java" timeout="${test.timeout}">
      <test name="${test.name}" methods="${test.methods}"/>
      <jvmarg value="-Dlegacy-sstable-root=${test.data}/legacy-sstables"/>
      <jvmarg value="-Dcorrupt-sstable-root=${test.data}/corrupt-sstables"/>
      <jvmarg value="-Dmigration-sstable-root=${test.data}/migration-sstables"/>
      <jvmarg value="-Dcassandra.ring_delay_ms=1000"/>
      <jvmarg value="-Dcassandra.tolerate_sstable_size=true"/>
    </testmacro>
  </target>
    
  <target name="test-compression" depends="build-test" description="Execute unit tests with sstable compression enabled">
      <testmacro suitename="unit" inputdir="${test.unit.src}" exclude="**/pig/*.java" timeout="${test.timeout}">
      <jvmarg value="-Dlegacy-sstable-root=${test.data}/legacy-sstables"/>
      <jvmarg value="-Dcorrupt-sstable-root=${test.data}/corrupt-sstables"/>
      <jvmarg value="-Dmigration-sstable-root=${test.data}/migration-sstables"/>
      <jvmarg value="-Dcassandra.test.compression=true"/>
      <jvmarg value="-Dcassandra.ring_delay_ms=1000"/>
      <jvmarg value="-Dcassandra.tolerate_sstable_size=true"/>
    </testmacro>
    <fileset dir="${test.unit.src}">
        <exclude name="**/pig/*.java" />
    </fileset>
  </target>

  <target name="msg-ser-gen-test" depends="build-test" description="Generates message serializations">
    <testmacro suitename="unit" inputdir="${test.unit.src}" 
        timeout="${test.timeout}" filter="**/SerializationsTest.java">
      <jvmarg value="-Dcassandra.test-serialization-writes=True"/>
    </testmacro>
  </target>
  
  <target name="msg-ser-test" depends="build-test" description="Tests message serializations">
      <testmacro suitename="unit" inputdir="${test.unit.src}" timeout="${test.timeout}"
               filter="**/SerializationsTest.java"/>
  </target>
  
  <target name="msg-ser-test-7" depends="build-test" description="Generates message serializations">
    <testmacro suitename="unit" inputdir="${test.unit.src}" 
        timeout="${test.timeout}" filter="**/SerializationsTest.java">
      <jvmarg value="-Dcassandra.version=0.7"/>
    </testmacro>
  </target>

  <target name="msg-ser-test-10" depends="build-test" description="Tests message serializations on 1.0 messages">
    <testmacro suitename="unit" inputdir="${test.unit.src}" 
        timeout="${test.timeout}" filter="**/SerializationsTest.java">
      <jvmarg value="-Dcassandra.version=1.0"/>
    </testmacro>
  </target>

  <target name="long-test" depends="build-test" description="Execute functional tests">
    <testmacro suitename="long" inputdir="${test.long.src}"
               timeout="${test.long.timeout}">
      <jvmarg value="-Dcassandra.ring_delay_ms=1000"/>
      <jvmarg value="-Dcassandra.tolerate_sstable_size=true"/>
    </testmacro>
  </target>

  <target name="cql-test" depends="build-test" description="Execute CQL tests">
    <sequential>
      <echo message="running CQL tests"/>
      <mkdir dir="${build.test.dir}/cassandra"/>
      <mkdir dir="${build.test.dir}/output"/>
      <junit fork="on" forkmode="once" failureproperty="testfailed" maxmemory="1024m" timeout="${test.timeout}">
        <formatter type="brief" usefile="false"/>
        <jvmarg value="-Dstorage-config=${test.conf}"/>
        <jvmarg value="-Djava.awt.headless=true"/>
        <jvmarg value="-javaagent:${basedir}/lib/jamm-0.3.0.jar" />
        <jvmarg value="-ea"/>
        <jvmarg value="-Xss256k"/>
        <jvmarg value="-Dcassandra.memtable_row_overhead_computation_step=100"/>
        <jvmarg value="-Dcassandra.test.use_prepared=${cassandra.test.use_prepared}"/>
        <classpath>
          <path refid="cassandra.classpath" />
          <pathelement location="${test.classes}"/>
          <path refid="cobertura.classpath"/>
          <pathelement location="${test.conf}"/>
          <fileset dir="${test.lib}">
            <include name="**/*.jar" />
          </fileset>
        </classpath>
        <batchtest todir="${build.test.dir}/output">
            <fileset dir="${test.unit.src}" includes="**/cql3/*Test.java">
                <contains text="CQLTester" casesensitive="yes"/>
            </fileset>
        </batchtest>
      </junit>
      <fail message="Some CQL test(s) failed.">
        <condition>
            <and>
            <isset property="testfailed"/>
            <not>
              <isset property="ant.test.failure.ignore"/>
            </not>
          </and>
        </condition>
      </fail>
    </sequential>
  </target>

  <target name="cql-test-some" depends="build-test" description="Execute specific CQL tests" >
    <sequential>
      <echo message="running ${test.methods} tests from ${test.name}"/>
      <mkdir dir="${build.test.dir}/cassandra"/>
      <mkdir dir="${build.test.dir}/output"/>
      <junit fork="on" forkmode="once" failureproperty="testfailed" maxmemory="1024m" timeout="${test.timeout}">
        <sysproperty key="net.sourceforge.cobertura.datafile" file="${cobertura.datafile}"/>
        <formatter type="brief" usefile="false"/>
        <jvmarg value="-Dstorage-config=${test.conf}"/>
        <jvmarg value="-Djava.awt.headless=true"/>
        <jvmarg value="-javaagent:${basedir}/lib/jamm-0.3.0.jar" />
        <jvmarg value="-ea"/>
        <jvmarg value="-Xss256k"/>
        <jvmarg value="-Dcassandra.test.use_prepared=${cassandra.test.use_prepared}"/>
        <jvmarg value="-Dcassandra.memtable_row_overhead_computation_step=100"/>
        <classpath>
          <path refid="cassandra.classpath" />
          <pathelement location="${test.classes}"/>
          <path refid="cobertura.classpath"/>
          <pathelement location="${test.conf}"/>
          <fileset dir="${test.lib}">
            <include name="**/*.jar" />
          </fileset>
        </classpath>
        <test name="org.apache.cassandra.cql3.${test.name}" methods="${test.methods}" todir="${build.test.dir}/output"/>
      </junit>
    </sequential>
  </target>

  <target name="pig-test" depends="build-test,maven-ant-tasks-retrieve-pig-test" description="Excute Pig tests">
    <testmacro suitename="pig" inputdir="${test.pig.src}" 
               timeout="1200000">
    </testmacro>
  </target>

  <target name="test-all" 
          depends="test,long-test,test-compression,pig-test,test-clientutil-jar" 
          description="Run all tests" />
  
  <!-- Use JaCoCo ant extension without needing externally saved lib -->
  <target name="jacoco-init" depends="maven-ant-tasks-init">
    <artifact:dependencies pathId="jacocoant.classpath">
      <dependency groupId="org.jacoco" artifactId="org.jacoco.ant" version="${jacoco.version}" />
    </artifact:dependencies>
    <typedef uri="antlib:org.jacoco.ant" classpathref="jacocoant.classpath"/>
  </target>

  <target name="jacoco-report" depends="jacoco-init">
    <jacoco:report xmlns:jacoco="antlib:org.jacoco.ant">
      <executiondata>
        <file file="${jacoco.execfile}" />
      </executiondata>
      <structure name="JaCoCo Cassandara Coverage Report">
        <classfiles>
          <fileset dir="${build.classes.main}">
            <include name="**/*.class"/>
          </fileset>
        </classfiles>
        <sourcefiles encoding="UTF-8">
          <dirset dir="${build.src}">
            <include name="java"/>
            <include name="gen-java"/>
          </dirset>
        </sourcefiles>
      </structure>
      <!-- to produce reports in different formats. -->
      <html destdir="${jacoco.export.dir}" />
      <csv destfile="${jacoco.export.dir}/report.csv" />
      <xml destfile="${jacoco.export.dir}/report.xml" />
    </jacoco:report>
  </target>

  <target name="jacoco-cleanup" description="Destroy JaCoCo exec data and reports">
    <delete file="${jacoco.execfile}"/>
    <delete dir="${jacoco.export.dir}"/>
  </target>

  <!-- instruments the classes to later create code coverage reports -->
  <target name="cobertura-instrument" depends="build,build-test">
    <taskdef resource="tasks.properties">
      <classpath refid="cobertura.classpath"/>
      <classpath refid="cassandra.classpath"/>
    </taskdef>

    <delete file="${cobertura.datafile}"/>

    <cobertura-instrument todir="${cobertura.classes.dir}" datafile="${cobertura.datafile}">
      <ignore regex="ch.qos.logback.*"/>

      <fileset dir="${build.classes.main}">
        <include name="**/*.class"/>
        <exclude name="**/*Test.class"/>
        <exclude name="**/*TestCase.class"/>
        <exclude name="**/test/*.class"/>
        <!-- cobertura modifies the serialVersionUID of classes. Some of our unit tests rely on backward
        wire compatability of these classes.  It was easier to exlude them from instrumentation than to
        force their serialVersionUIDs. -->
        <exclude name="**/*Token.class"/>
        <exclude name="${cobertura.excludes}"/>
      </fileset>

    </cobertura-instrument>
  </target>

  <!-- create both html and xml code coverage reports -->
  <target name="cobertura-report">
    <cobertura-report format="html" destdir="${cobertura.report.dir}" srcdir="${build.src.java}"
      datafile="${cobertura.datafile}"/>
    <cobertura-report format="xml" destdir="${cobertura.report.dir}" srcdir="${build.src.java}"
      datafile="${cobertura.datafile}"/>
  </target>

  <!--
    License audit tool
  -->
  <target name="rat-init" depends="maven-ant-tasks-init">
    <artifact:dependencies pathId="rat.classpath">
      <dependency groupId="org.apache.rat" artifactId="apache-rat-tasks" version="0.6" />
    </artifact:dependencies>
    <typedef uri="antlib:org.apache.rat.anttasks" classpathref="rat.classpath"/>
  </target>

  <target name="rat-check" depends="rat-init">
    <rat:report xmlns:rat="antlib:org.apache.rat.anttasks"  
                reportFile="${build.dir}/rat-report.log">
      <fileset dir="."  excludesfile=".rat-excludes" />
    </rat:report>
    <condition property="rat.passed">
      <isfileselected file="${build.dir}/rat-report.log">
        <containsregexp expression="^0 Unknown Licenses"/>
      </isfileselected>
    </condition>
    <fail unless="rat.passed">Unknown licenses: See build/rat-report.log.</fail>
  </target>

  <target name="rat-write" depends="rat-init">
    <echo>RAT: invoking addLicense to write missing headers</echo>
    <java classname="org.apache.rat.Report" fork="true"
          output="${build.dir}/rat-report.log">
      <classpath refid="rat.classpath" />
      <arg value="-a" />
      <arg value="--force" />
      <arg value="." />
    </java>
  </target>

  <target name="javadoc" depends="init" description="Create javadoc" unless="no-javadoc">
    <create-javadoc destdir="${javadoc.dir}">
      <filesets>
      <fileset dir="${build.src.java}" defaultexcludes="yes">
        <include name="org/apache/**/*.java"/>
      </fileset>
      <fileset dir="${interface.thrift.gen-java}" defaultexcludes="yes">
        <include name="org/apache/**/*.java"/>
      </fileset>
      </filesets>
    </create-javadoc>
   </target>

  <!-- Split test classes into n buckets and run across processes -->
  <target name="test" depends="build-test" description="Parallel Test Runner">
    <path id="all-test-classes-path">
      <fileset dir="${test.unit.src}" excludes="**/pig/*.java" includes="**/${test.name}.java" />   
    </path>
    <property name="all-test-classes" refid="all-test-classes-path"/>
    <script language="javascript"> <![CDATA[
	var Integer = java.lang.Integer;
	sep = project.getProperty("path.separator");
	all = project.getProperty("all-test-classes").split(sep);
	dir = project.getProperty("test.unit.src");

	numRunners = parseInt(project.getProperty("test.runners"));  	
	
	buckets = new Array(numRunners);
	for (i = 0; i < all.length; i++) {
	    bucketNum = i % numRunners;
	    if (buckets[bucketNum] == undefined) 
		buckets[bucketNum] = "";
	    else
		buckets[bucketNum] += ",";
	
	    buckets[bucketNum] += all[i];
	}


	var p = project.createTask('parallel');
	p.setThreadCount(numRunners);

  	for (i = 0; i < buckets.length; i++) {

	    if (buckets[i] == undefined) continue;

	    task = project.createTask( 'antcall' );

	    task.setTarget("testlist");
	    param = task.createParam();
	    param.setName("test.file.list");
	    param.setValue("" + buckets[i]);

	    param = task.createParam();
	    param.setName("testlist.name");
	    param.setValue("test bucket "+i);	  

	    param = task.createParam();
	    param.setName("testlist.offset");
	    param.setValue("" + i);

	    p.addTask(task); 
  	}
	
	p.perform();
	  			    
]]> </script>
  </target>

  <!-- run microbenchmarks suite -->
  <target name="microbench" depends="build-test">
      <java classname="org.openjdk.jmh.Main"
            fork="true"
            failonerror="true">
          <classpath>
              <path refid="cassandra.classpath" />
              <pathelement location="${test.classes}"/>
              <path refid="cobertura.classpath"/>
              <pathelement location="${test.conf}"/>
              <fileset dir="${test.lib}">
                  <include name="**/*.jar" />
              </fileset>
          </classpath>
          <arg value=".*microbench.*${benchmark.name}"/>
      </java>
  </target>

  <!-- Generate Eclipse project description files -->
  <target name="generate-eclipse-files" depends="build-test" description="Generate eclipse files">
    <echo file=".project"><![CDATA[<?xml version="1.0" encoding="UTF-8"?>
<projectDescription>
  <name>${eclipse.project.name}</name>
  <comment></comment>
  <projects>
  </projects>
  <buildSpec>
    <buildCommand>
      <name>org.eclipse.jdt.core.javabuilder</name>
    </buildCommand>
  </buildSpec>
  <natures>
    <nature>org.eclipse.jdt.core.javanature</nature>
  </natures>
</projectDescription>]]>
    </echo>
	<echo file=".classpath"><![CDATA[<?xml version="1.0" encoding="UTF-8"?>
<classpath>
  <classpathentry kind="src" path="src/java"/>
  <classpathentry kind="src" path="src/resources"/>
  <classpathentry kind="src" path="src/gen-java"/>
  <classpathentry kind="src" output="build/test/classes" path="test/unit"/>
  <classpathentry kind="src" output="build/test/classes" path="test/long"/>
  <classpathentry kind="src" output="build/test/classes" path="test/pig"/>
  <classpathentry kind="src" output="build/test/classes" path="test/resources" />
  <classpathentry kind="src" path="tools/stress/src"/>
  <classpathentry kind="con" path="org.eclipse.jdt.launching.JRE_CONTAINER"/>
  <classpathentry kind="output" path="build/classes/main"/>
  <classpathentry kind="lib" path="build/classes/thrift" sourcepath="interface/thrift/gen-java/"/>
  <classpathentry kind="lib" path="test/conf"/>
]]>
	</echo>	  
  	<path id="eclipse-project-libs-path">
  	 <fileset dir="lib">
  	    <include name="**/*.jar" />
     </fileset>
 	 <fileset dir="build/lib/jars">
  	    <include name="**/*.jar" />
  	 </fileset>
  	 <fileset dir="tools/lib">
  	     <include name="**/*.jar" />
  	 </fileset>
  	</path>
  	<property name="eclipse-project-libs" refid="eclipse-project-libs-path"/>
  	<script language="javascript" classpathref="cassandra.classpath"> <![CDATA[
  		var File = java.io.File;
  		var FilenameUtils = Packages.org.apache.commons.io.FilenameUtils;
  		jars = project.getProperty("eclipse-project-libs").split(project.getProperty("path.separator"));
  		
  		cp = "";
  	    for (i=0; i< jars.length; i++) {
  	       srcjar = FilenameUtils.getBaseName(jars[i]) + '-sources.jar';
  		   srcdir = FilenameUtils.concat(project.getProperty("build.dir.lib"), 'sources');
  		   srcfile = new File(FilenameUtils.concat(srcdir, srcjar));
  		
  		   cp += ' <classpathentry kind="lib" path="' + jars[i] + '"';
  		   if (srcfile.exists()) {
  		      cp += ' sourcepath="' + srcfile.getAbsolutePath() + '"';
  		   }
  		   cp += '/>\n';
  		}
  		
  		cp += '</classpath>';
  	    
  		echo = project.createTask("echo");
  	    echo.setMessage(cp);
  		echo.setFile(new File(".classpath"));
  		echo.setAppend(true);
  	    echo.perform();	     
  	]]> </script>
    <mkdir dir=".settings" />
  </target>

  <pathconvert property="eclipse.project.name">
    <path path="${basedir}" />
    <regexpmapper from="^.*/([^/]+)$$" to="\1" handledirsep="yes" />
  </pathconvert>

  <!-- Clean Eclipse project description files -->
  <target name="clean-eclipse-files">
    <delete file=".project" />
    <delete file=".classpath" />
    <delete dir=".settings" />
  	<delete dir=".externalToolBuilders" />
  	<delete dir="build/eclipse-classes" />
  </target>

  <!-- Publish artifacts to Maven repositories -->
  <target name="mvn-install"
          depends="maven-declare-dependencies,artifacts,jar,sources-jar,javadoc-jar"
          description="Installs the artifacts in the Maven Local Repository">
          
    <!-- the parent -->
    <install pomFile="${build.dir}/${final.name}-parent.pom"
             file="${build.dir}/${final.name}-parent.pom"
             packaging="pom"/>

    <!-- the distribution -->
    <install pomFile="${build.dir}/${final.name}-dist.pom"
             file="${build.dir}/${final.name}-dist.pom"
             packaging="pom"/>
    <install pomFile="${build.dir}/${final.name}-dist.pom"
             file="${build.dir}/${final.name}-bin.tar.gz"
             packaging="tar.gz"
             classifier="bin"/>
    <install pomFile="${build.dir}/${final.name}-dist.pom"
             file="${build.dir}/${final.name}-src.tar.gz"
             packaging="tar.gz"
             classifier="src"/>
          
    <!-- the cassandra-thrift jar -->  
    <install pomFile="${build.dir}/${ant.project.name}-thrift-${version}.pom"
             file="${build.dir}/${ant.project.name}-thrift-${version}.jar"/>
    <install pomFile="${build.dir}/${ant.project.name}-thrift-${version}.pom"
             file="${build.dir}/${ant.project.name}-thrift-${version}-sources.jar"
             classifier="sources"/>
    <install pomFile="${build.dir}/${ant.project.name}-thrift-${version}.pom"
             file="${build.dir}/${ant.project.name}-thrift-${version}-javadoc.jar"
             classifier="javadoc"/>

    <!-- the cassandra-clientutil jar -->  
    <install pomFile="${build.dir}/${ant.project.name}-clientutil-${version}.pom"
             file="${build.dir}/${ant.project.name}-clientutil-${version}.jar"/>
    <install pomFile="${build.dir}/${ant.project.name}-clientutil-${version}.pom"
             file="${build.dir}/${ant.project.name}-clientutil-${version}-sources.jar"
             classifier="sources"/>
    <install pomFile="${build.dir}/${ant.project.name}-clientutil-${version}.pom"
             file="${build.dir}/${ant.project.name}-clientutil-${version}-javadoc.jar"
             classifier="javadoc"/>

    <!-- the cassandra-all jar -->
    <install pomFile="${build.dir}/${final.name}.pom"
             file="${build.dir}/${final.name}.jar"/>
    <install pomFile="${build.dir}/${final.name}.pom"
             file="${build.dir}/${final.name}-sources.jar"
             classifier="sources"/>
    <install pomFile="${build.dir}/${final.name}.pom"
             file="${build.dir}/${final.name}-javadoc.jar"
             classifier="javadoc"/>
  </target>

  <target name="publish"
          depends="mvn-install"
          if="release"
          description="Publishes the artifacts to the Maven repository">
          
    <!-- the parent -->
    <deploy pomFile="${build.dir}/${final.name}-parent.pom"
            file="${build.dir}/${final.name}-parent.pom"
            packaging="pom"/>

    <!-- the distribution -->
    <deploy pomFile="${build.dir}/${final.name}-dist.pom"
            file="${build.dir}/${final.name}-dist.pom"
            packaging="pom"/>
    <deploy pomFile="${build.dir}/${final.name}-dist.pom"
            file="${build.dir}/${final.name}-bin.tar.gz"
            packaging="tar.gz"
            classifier="bin"/>
    <deploy pomFile="${build.dir}/${final.name}-dist.pom"
            file="${build.dir}/${final.name}-src.tar.gz"
            packaging="tar.gz"
            classifier="src"/>
          
    <!-- the cassandra-thrift jar -->  
    <deploy pomFile="${build.dir}/${ant.project.name}-thrift-${version}.pom"
            file="${build.dir}/${ant.project.name}-thrift-${version}.jar"/>
    <deploy pomFile="${build.dir}/${ant.project.name}-thrift-${version}.pom"
            file="${build.dir}/${ant.project.name}-thrift-${version}-sources.jar"
            classifier="sources"/>
    <deploy pomFile="${build.dir}/${ant.project.name}-thrift-${version}.pom"
            file="${build.dir}/${ant.project.name}-thrift-${version}-javadoc.jar"
            classifier="javadoc"/>

    <!-- the cassandra-clientutil jar -->  
    <deploy pomFile="${build.dir}/${ant.project.name}-clientutil-${version}.pom"
            file="${build.dir}/${ant.project.name}-clientutil-${version}.jar"/>
    <deploy pomFile="${build.dir}/${ant.project.name}-clientutil-${version}.pom"
             file="${build.dir}/${ant.project.name}-clientutil-${version}-sources.jar"
             classifier="sources"/>
    <deploy pomFile="${build.dir}/${ant.project.name}-clientutil-${version}.pom"
             file="${build.dir}/${ant.project.name}-clientutil-${version}-javadoc.jar"
             classifier="javadoc"/>
    <!-- the cassandra-all jar -->
    <deploy pomFile="${build.dir}/${final.name}.pom"
            file="${build.dir}/${final.name}.jar"/>
    <deploy pomFile="${build.dir}/${final.name}.pom"
            file="${build.dir}/${final.name}-sources.jar"
            classifier="sources"/>
    <deploy pomFile="${build.dir}/${final.name}.pom"
            file="${build.dir}/${final.name}-javadoc.jar"
            classifier="javadoc"/>
  </target>
</project><|MERGE_RESOLUTION|>--- conflicted
+++ resolved
@@ -342,14 +342,9 @@
             <exclusion groupId="org.slf4j" artifactId="slf4j-log4j12"/>
           </dependency>
           <dependency groupId="org.yaml" artifactId="snakeyaml" version="1.11"/>
-<<<<<<< HEAD
-          <dependency groupId="org.apache.thrift" artifactId="libthrift" version="0.9.1">
+          <dependency groupId="org.apache.thrift" artifactId="libthrift" version="0.9.2">
 	         <exclusion groupId="commons-logging" artifactId="commons-logging"/>
           </dependency>
-=======
-          <dependency groupId="org.apache.thrift" artifactId="libthrift" version="0.9.2"/>
-
->>>>>>> cdcf6461
           <dependency groupId="junit" artifactId="junit" version="4.6" />
           <dependency groupId="org.apache.rat" artifactId="apache-rat" version="0.10">
              <exclusion groupId="commons-lang" artifactId="commons-lang"/>
