--- conflicted
+++ resolved
@@ -198,13 +198,7 @@
         validateLogin();
         validateKeyspace(keyspace);
 
-<<<<<<< HEAD
-        // hardcode disallowing messing with system keyspace
-        if (keyspace.equalsIgnoreCase(Table.SYSTEM_KS) && (perm != Permission.USE))
-            throw new InvalidRequestException("system keyspace is not user-modifiable");
-=======
         preventSystemKSModification(keyspace, perm);
->>>>>>> 117d91ae
 
         resourceClear();
         resource.add(keyspace);
@@ -215,7 +209,7 @@
 
     private void preventSystemKSModification(String keyspace, Permission perm) throws InvalidRequestException
     {
-        if (keyspace.equalsIgnoreCase(Table.SYSTEM_TABLE) && perm != Permission.SELECT && perm != Permission.DESCRIBE)
+        if (keyspace.equalsIgnoreCase(Table.SYSTEM_KS) && perm != Permission.SELECT && perm != Permission.DESCRIBE)
             throw new InvalidRequestException("system keyspace is not user-modifiable.");
     }
 
