/*
 * Licensed to the Apache Software Foundation (ASF) under one
 * or more contributor license agreements.  See the NOTICE file
 * distributed with this work for additional information
 * regarding copyright ownership.  The ASF licenses this file
 * to you under the Apache License, Version 2.0 (the
 * "License"); you may not use this file except in compliance
 * with the License.  You may obtain a copy of the License at
 *
 *     http://www.apache.org/licenses/LICENSE-2.0
 *
 * Unless required by applicable law or agreed to in writing, software
 * distributed under the License is distributed on an "AS IS" BASIS,
 * WITHOUT WARRANTIES OR CONDITIONS OF ANY KIND, either express or implied.
 * See the License for the specific language governing permissions and
 * limitations under the License.
 */
package org.apache.cassandra.db.compaction;

import java.io.File;
import java.io.IOException;
import java.lang.management.ManagementFactory;
import java.util.ArrayList;
import java.util.Collection;
import java.util.Collections;
import java.util.HashSet;
import java.util.Iterator;
import java.util.List;
import java.util.Map;
import java.util.Set;
import java.util.UUID;
import java.util.concurrent.BlockingQueue;
import java.util.concurrent.Callable;
import java.util.concurrent.ExecutionException;
import java.util.concurrent.Future;
import java.util.concurrent.LinkedBlockingQueue;
import java.util.concurrent.SynchronousQueue;
import java.util.concurrent.TimeUnit;
import javax.management.MBeanServer;
import javax.management.ObjectName;
import javax.management.openmbean.OpenDataException;
import javax.management.openmbean.TabularData;

import com.google.common.base.Predicate;
import com.google.common.base.Throwables;
import com.google.common.collect.*;
import com.google.common.util.concurrent.*;
import org.slf4j.Logger;
import org.slf4j.LoggerFactory;

import org.apache.cassandra.cache.AutoSavingCache;
import org.apache.cassandra.concurrent.DebuggableThreadPoolExecutor;
import org.apache.cassandra.concurrent.JMXEnabledThreadPoolExecutor;
import org.apache.cassandra.concurrent.NamedThreadFactory;
import org.apache.cassandra.config.CFMetaData;
import org.apache.cassandra.config.DatabaseDescriptor;
import org.apache.cassandra.config.Schema;
import org.apache.cassandra.db.*;
import org.apache.cassandra.db.compaction.CompactionInfo.Holder;
import org.apache.cassandra.db.index.SecondaryIndexBuilder;
import org.apache.cassandra.db.lifecycle.LifecycleTransaction;
import org.apache.cassandra.dht.Bounds;
import org.apache.cassandra.dht.Range;
import org.apache.cassandra.dht.Token;
import org.apache.cassandra.io.sstable.*;
import org.apache.cassandra.io.sstable.format.SSTableReader;
import org.apache.cassandra.io.sstable.format.SSTableWriter;
import org.apache.cassandra.io.sstable.metadata.MetadataCollector;
import org.apache.cassandra.io.util.FileUtils;
import org.apache.cassandra.metrics.CompactionMetrics;
import org.apache.cassandra.repair.Validator;
import org.apache.cassandra.service.ActiveRepairService;
import org.apache.cassandra.service.StorageService;
import org.apache.cassandra.utils.CloseableIterator;
import org.apache.cassandra.utils.FBUtilities;
import org.apache.cassandra.utils.JVMStabilityInspector;
import org.apache.cassandra.utils.MerkleTree;
import org.apache.cassandra.utils.Pair;
import org.apache.cassandra.utils.WrappedRunnable;
import org.apache.cassandra.utils.UUIDGen;
import org.apache.cassandra.utils.concurrent.OpOrder;
import org.apache.cassandra.utils.concurrent.Refs;

import static java.util.Collections.singleton;

/**
 * <p>
 * A singleton which manages a private executor of ongoing compactions.
 * </p>
 * Scheduling for compaction is accomplished by swapping sstables to be compacted into
 * a set via Tracker. New scheduling attempts will ignore currently compacting
 * sstables.
 */
public class CompactionManager implements CompactionManagerMBean
{
    public static final String MBEAN_OBJECT_NAME = "org.apache.cassandra.db:type=CompactionManager";
    private static final Logger logger = LoggerFactory.getLogger(CompactionManager.class);
    public static final CompactionManager instance;

    public static final int NO_GC = Integer.MIN_VALUE;
    public static final int GC_ALL = Integer.MAX_VALUE;

    // A thread local that tells us if the current thread is owned by the compaction manager. Used
    // by CounterContext to figure out if it should log a warning for invalid counter shards.
    public static final ThreadLocal<Boolean> isCompactionManager = new ThreadLocal<Boolean>()
    {
        @Override
        protected Boolean initialValue()
        {
            return false;
        }
    };

    static
    {
        instance = new CompactionManager();
        MBeanServer mbs = ManagementFactory.getPlatformMBeanServer();
        try
        {
            mbs.registerMBean(instance, new ObjectName(MBEAN_OBJECT_NAME));
        }
        catch (Exception e)
        {
            throw new RuntimeException(e);
        }
    }

    private final CompactionExecutor executor = new CompactionExecutor();
    private final CompactionExecutor validationExecutor = new ValidationExecutor();
    private final static CompactionExecutor cacheCleanupExecutor = new CacheCleanupExecutor();

    private final CompactionMetrics metrics = new CompactionMetrics(executor, validationExecutor);
    private final Multiset<ColumnFamilyStore> compactingCF = ConcurrentHashMultiset.create();

    private final RateLimiter compactionRateLimiter = RateLimiter.create(Double.MAX_VALUE);

    /**
     * Gets compaction rate limiter. When compaction_throughput_mb_per_sec is 0 or node is bootstrapping,
     * this returns rate limiter with the rate of Double.MAX_VALUE bytes per second.
     * Rate unit is bytes per sec.
     *
     * @return RateLimiter with rate limit set
     */
    public RateLimiter getRateLimiter()
    {
        double currentThroughput = DatabaseDescriptor.getCompactionThroughputMbPerSec() * 1024.0 * 1024.0;
        // if throughput is set to 0, throttling is disabled
        if (currentThroughput == 0 || StorageService.instance.isBootstrapMode())
            currentThroughput = Double.MAX_VALUE;
        if (compactionRateLimiter.getRate() != currentThroughput)
            compactionRateLimiter.setRate(currentThroughput);
        return compactionRateLimiter;
    }

    /**
     * Call this whenever a compaction might be needed on the given columnfamily.
     * It's okay to over-call (within reason) if a call is unnecessary, it will
     * turn into a no-op in the bucketing/candidate-scan phase.
     */
    public List<Future<?>> submitBackground(final ColumnFamilyStore cfs)
    {
        if (cfs.isAutoCompactionDisabled())
        {
            logger.debug("Autocompaction is disabled");
            return Collections.emptyList();
        }

        int count = compactingCF.count(cfs);
        if (count > 0 && executor.getActiveCount() >= executor.getMaximumPoolSize())
        {
            logger.debug("Background compaction is still running for {}.{} ({} remaining). Skipping",
                         cfs.keyspace.getName(), cfs.name, count);
            return Collections.emptyList();
        }

        logger.debug("Scheduling a background task check for {}.{} with {}",
                     cfs.keyspace.getName(),
                     cfs.name,
                     cfs.getCompactionStrategy().getName());
        List<Future<?>> futures = new ArrayList<>();
        // we must schedule it at least once, otherwise compaction will stop for a CF until next flush
        if (executor.isShutdown())
        {
            logger.info("Executor has shut down, not submitting background task");
            return Collections.emptyList();
        }
        compactingCF.add(cfs);
        futures.add(executor.submit(new BackgroundCompactionCandidate(cfs)));

        return futures;
    }

    public boolean isCompacting(Iterable<ColumnFamilyStore> cfses)
    {
        for (ColumnFamilyStore cfs : cfses)
            if (!cfs.getTracker().getCompacting().isEmpty())
                return true;
        return false;
    }

    public void finishCompactionsAndShutdown(long timeout, TimeUnit unit) throws InterruptedException
    {
        executor.shutdown();
        executor.awaitTermination(timeout, unit);
    }

    // the actual sstables to compact are not determined until we run the BCT; that way, if new sstables
    // are created between task submission and execution, we execute against the most up-to-date information
    class BackgroundCompactionCandidate implements Runnable
    {
        private final ColumnFamilyStore cfs;

        BackgroundCompactionCandidate(ColumnFamilyStore cfs)
        {
            this.cfs = cfs;
        }

        public void run()
        {
            try
            {
                logger.debug("Checking {}.{}", cfs.keyspace.getName(), cfs.name);
                if (!cfs.isValid())
                {
                    logger.debug("Aborting compaction for dropped CF");
                    return;
                }

                AbstractCompactionStrategy strategy = cfs.getCompactionStrategy();
                AbstractCompactionTask task = strategy.getNextBackgroundTask(getDefaultGcBefore(cfs));
                if (task == null)
                {
                    logger.debug("No tasks available");
                    return;
                }
                task.execute(metrics);
            }
            finally
            {
                compactingCF.remove(cfs);
            }
            submitBackground(cfs);
        }
    }

    @SuppressWarnings("resource")
    private AllSSTableOpStatus parallelAllSSTableOperation(final ColumnFamilyStore cfs, final OneSSTableOperation operation, OperationType operationType) throws ExecutionException, InterruptedException
    {
        try (LifecycleTransaction compacting = cfs.markAllCompacting(operationType);)
        {
            Iterable<SSTableReader> sstables = Lists.newArrayList(operation.filterSSTables(compacting));
            if (Iterables.isEmpty(sstables))
            {
                logger.info("No sstables for {}.{}", cfs.keyspace.getName(), cfs.name);
                return AllSSTableOpStatus.SUCCESSFUL;
            }

            List<Pair<LifecycleTransaction,Future<Object>>> futures = new ArrayList<>();

            for (final SSTableReader sstable : sstables)
            {
                if (executor.isShutdown())
                {
                    logger.info("Executor has shut down, not submitting task");
                    return AllSSTableOpStatus.ABORTED;
                }

                final LifecycleTransaction txn = compacting.split(singleton(sstable));
                futures.add(Pair.create(txn,executor.submit(new Callable<Object>()
                {
                    @Override
                    public Object call() throws Exception
                    {
                        operation.execute(txn);
                        return this;
                    }
                })));
            }

            assert compacting.originals().isEmpty();


            //Collect all exceptions
            Exception exception = null;

            for (Pair<LifecycleTransaction, Future<Object>> f : futures)
            {
                try
                {
                    f.right.get();
                }
                catch (InterruptedException | ExecutionException e)
                {
                    if (exception == null)
                        exception = new Exception();

                    exception.addSuppressed(e);
                }
                finally
                {
                    f.left.close();
                }
            }

            if (exception != null)
                Throwables.propagate(exception);

            return AllSSTableOpStatus.SUCCESSFUL;
        }
    }

    private static interface OneSSTableOperation
    {
        Iterable<SSTableReader> filterSSTables(LifecycleTransaction transaction);
        void execute(LifecycleTransaction input) throws IOException;
    }

    public enum AllSSTableOpStatus { ABORTED(1), SUCCESSFUL(0);
        public final int statusCode;

        AllSSTableOpStatus(int statusCode)
        {
            this.statusCode = statusCode;
        }
    }

    public AllSSTableOpStatus performScrub(final ColumnFamilyStore cfs, final boolean skipCorrupted, final boolean checkData)
    throws InterruptedException, ExecutionException
    {
        return performScrub(cfs, skipCorrupted, checkData, false);
    }

    public AllSSTableOpStatus performScrub(final ColumnFamilyStore cfs, final boolean skipCorrupted, final boolean checkData, final boolean offline)
    throws InterruptedException, ExecutionException
    {
        return parallelAllSSTableOperation(cfs, new OneSSTableOperation()
        {
            @Override
            public Iterable<SSTableReader> filterSSTables(LifecycleTransaction input)
            {
                return input.originals();
            }

            @Override
            public void execute(LifecycleTransaction input) throws IOException
            {
                scrubOne(cfs, input, skipCorrupted, checkData, offline);
            }
        }, OperationType.SCRUB);
    }

    public AllSSTableOpStatus performVerify(final ColumnFamilyStore cfs, final boolean extendedVerify) throws InterruptedException, ExecutionException
    {
        assert !cfs.isIndex();
        return parallelAllSSTableOperation(cfs, new OneSSTableOperation()
        {
            @Override
            public Iterable<SSTableReader> filterSSTables(LifecycleTransaction input)
            {
                return input.originals();
            }

            @Override
            public void execute(LifecycleTransaction input) throws IOException
            {
                verifyOne(cfs, input.onlyOne(), extendedVerify);
            }
        }, OperationType.VERIFY);
    }

    public AllSSTableOpStatus performSSTableRewrite(final ColumnFamilyStore cfs, final boolean excludeCurrentVersion) throws InterruptedException, ExecutionException
    {
        return parallelAllSSTableOperation(cfs, new OneSSTableOperation()
        {
            @Override
            public Iterable<SSTableReader> filterSSTables(LifecycleTransaction transaction)
            {
                Iterable<SSTableReader> sstables = new ArrayList<>(transaction.originals());
                Iterator<SSTableReader> iter = sstables.iterator();
                while (iter.hasNext())
                {
                    SSTableReader sstable = iter.next();
                    if (excludeCurrentVersion && sstable.descriptor.version.equals(sstable.descriptor.getFormat().getLatestVersion()))
                    {
                        transaction.cancel(sstable);
                        iter.remove();
                    }
                }
                return sstables;
            }

            @Override
            public void execute(LifecycleTransaction txn) throws IOException
            {
                AbstractCompactionTask task = cfs.getCompactionStrategy().getCompactionTask(txn, NO_GC, Long.MAX_VALUE);
                task.setUserDefined(true);
                task.setCompactionType(OperationType.UPGRADE_SSTABLES);
                task.execute(metrics);
            }
        }, OperationType.UPGRADE_SSTABLES);
    }

    public AllSSTableOpStatus performCleanup(final ColumnFamilyStore cfStore) throws InterruptedException, ExecutionException
    {
        assert !cfStore.isIndex();
        Keyspace keyspace = cfStore.keyspace;
        final Collection<Range<Token>> ranges = StorageService.instance.getLocalRanges(keyspace.getName());
        if (ranges.isEmpty())
        {
            logger.info("Cleanup cannot run before a node has joined the ring");
            return AllSSTableOpStatus.ABORTED;
        }
        final boolean hasIndexes = cfStore.indexManager.hasIndexes();

        return parallelAllSSTableOperation(cfStore, new OneSSTableOperation()
        {
            @Override
            public Iterable<SSTableReader> filterSSTables(LifecycleTransaction transaction)
            {
                List<SSTableReader> sortedSSTables = Lists.newArrayList(transaction.originals());
                Collections.sort(sortedSSTables, new SSTableReader.SizeComparator());
                return sortedSSTables;
            }

            @Override
            public void execute(LifecycleTransaction txn) throws IOException
            {
                CleanupStrategy cleanupStrategy = CleanupStrategy.get(cfStore, ranges);
                doCleanupOne(cfStore, txn, cleanupStrategy, ranges, hasIndexes);
            }
        }, OperationType.CLEANUP);
    }

    public ListenableFuture<?> submitAntiCompaction(final ColumnFamilyStore cfs,
                                          final Collection<Range<Token>> ranges,
                                          final Refs<SSTableReader> sstables,
                                          final long repairedAt)
    {
        Runnable runnable = new WrappedRunnable() {
            @Override
            @SuppressWarnings("resource")
            public void runMayThrow() throws Exception
            {
                LifecycleTransaction modifier = null;
                while (modifier == null)
                {
                    for (SSTableReader compactingSSTable : cfs.getTracker().getCompacting())
                        sstables.releaseIfHolds(compactingSSTable);
                    Set<SSTableReader> compactedSSTables = new HashSet<>();
                    for (SSTableReader sstable : sstables)
                        if (sstable.isMarkedCompacted())
                            compactedSSTables.add(sstable);
                    sstables.release(compactedSSTables);
                    modifier = cfs.getTracker().tryModify(sstables, OperationType.ANTICOMPACTION);
                }
                performAnticompaction(cfs, ranges, sstables, modifier, repairedAt);
            }
        };
        if (executor.isShutdown())
        {
            logger.info("Compaction executor has shut down, not submitting anticompaction");
            sstables.release();
            return Futures.immediateCancelledFuture();
        }

        ListenableFutureTask<?> task = ListenableFutureTask.create(runnable, null);
        executor.submit(task);
        return task;
    }

    /**
     * Make sure the {validatedForRepair} are marked for compaction before calling this.
     *
     * Caller must reference the validatedForRepair sstables (via ParentRepairSession.getAndReferenceSSTables(..)).
     *
     * @param cfs
     * @param ranges Ranges that the repair was carried out on
     * @param validatedForRepair SSTables containing the repaired ranges. Should be referenced before passing them.
     * @throws InterruptedException
     * @throws IOException
     */
    public void performAnticompaction(ColumnFamilyStore cfs,
                                      Collection<Range<Token>> ranges,
                                      Refs<SSTableReader> validatedForRepair,
                                      LifecycleTransaction txn,
                                      long repairedAt) throws InterruptedException, IOException
    {
        logger.info("Starting anticompaction for {}.{} on {}/{} sstables", cfs.keyspace.getName(), cfs.getColumnFamilyName(), validatedForRepair.size(), cfs.getSSTables().size());
        logger.debug("Starting anticompaction for ranges {}", ranges);
        Set<SSTableReader> sstables = new HashSet<>(validatedForRepair);
        Set<SSTableReader> mutatedRepairStatuses = new HashSet<>();
        Set<SSTableReader> nonAnticompacting = new HashSet<>();
        Iterator<SSTableReader> sstableIterator = sstables.iterator();
        try
        {
            while (sstableIterator.hasNext())
            {
                SSTableReader sstable = sstableIterator.next();
                for (Range<Token> r : Range.normalize(ranges))
                {
                    Range<Token> sstableRange = new Range<>(sstable.first.getToken(), sstable.last.getToken());
                    if (r.contains(sstableRange))
                    {
                        logger.info("SSTable {} fully contained in range {}, mutating repairedAt instead of anticompacting", sstable, r);
                        sstable.descriptor.getMetadataSerializer().mutateRepairedAt(sstable.descriptor, repairedAt);
                        sstable.reloadSSTableMetadata();
                        mutatedRepairStatuses.add(sstable);
                        sstableIterator.remove();
                        break;
                    }
                    else if (!sstableRange.intersects(r))
                    {
                        logger.info("SSTable {} ({}) does not intersect repaired range {}, not touching repairedAt.", sstable, sstableRange, r);
                        nonAnticompacting.add(sstable);
                        sstableIterator.remove();
                        break;
                    }
                    else
                    {
                        logger.info("SSTable {} ({}) will be anticompacted on range {}", sstable, sstableRange, r);
                    }
                }
            }
            cfs.getTracker().notifySSTableRepairedStatusChanged(mutatedRepairStatuses);
            txn.cancel(Sets.union(nonAnticompacting, mutatedRepairStatuses));
            validatedForRepair.release(Sets.union(nonAnticompacting, mutatedRepairStatuses));
            assert txn.originals().equals(sstables);
            if (!sstables.isEmpty())
                doAntiCompaction(cfs, ranges, txn, repairedAt);
            txn.finish();
        }
        finally
        {
            validatedForRepair.release();
            txn.close();
        }

        logger.info("Completed anticompaction successfully");
    }

    public void performMaximal(final ColumnFamilyStore cfStore, boolean splitOutput)
    {
        FBUtilities.waitOnFutures(submitMaximal(cfStore, getDefaultGcBefore(cfStore), splitOutput));
    }

    public List<Future<?>> submitMaximal(final ColumnFamilyStore cfStore, final int gcBefore, boolean splitOutput)
    {
        // here we compute the task off the compaction executor, so having that present doesn't
        // confuse runWithCompactionsDisabled -- i.e., we don't want to deadlock ourselves, waiting
        // for ourselves to finish/acknowledge cancellation before continuing.
        final Collection<AbstractCompactionTask> tasks = cfStore.getCompactionStrategy().getMaximalTask(gcBefore, splitOutput);

        if (tasks == null)
            return Collections.emptyList();

        List<Future<?>> futures = new ArrayList<>();

        for (final AbstractCompactionTask task : tasks)
        {
            Runnable runnable = new WrappedRunnable()
            {
                protected void runMayThrow() throws IOException
                {
                    task.execute(metrics);
                }
            };
            if (executor.isShutdown())
            {
                logger.info("Compaction executor has shut down, not submitting task");
                return Collections.emptyList();
            }
            futures.add(executor.submit(runnable));
        }
        return futures;
    }

    public void forceUserDefinedCompaction(String dataFiles)
    {
        String[] filenames = dataFiles.split(",");
        Multimap<ColumnFamilyStore, Descriptor> descriptors = ArrayListMultimap.create();

        for (String filename : filenames)
        {
            // extract keyspace and columnfamily name from filename
            Descriptor desc = Descriptor.fromFilename(filename.trim());
            if (Schema.instance.getCFMetaData(desc) == null)
            {
                logger.warn("Schema does not exist for file {}. Skipping.", filename);
                continue;
            }
            // group by keyspace/columnfamily
            ColumnFamilyStore cfs = Keyspace.open(desc.ksname).getColumnFamilyStore(desc.cfname);
            descriptors.put(cfs, cfs.directories.find(new File(filename.trim()).getName()));
        }

        List<Future<?>> futures = new ArrayList<>();
        for (ColumnFamilyStore cfs : descriptors.keySet())
            futures.add(submitUserDefined(cfs, descriptors.get(cfs), getDefaultGcBefore(cfs)));
        FBUtilities.waitOnFutures(futures);
    }

    public Future<?> submitUserDefined(final ColumnFamilyStore cfs, final Collection<Descriptor> dataFiles, final int gcBefore)
    {
        Runnable runnable = new WrappedRunnable()
        {
            protected void runMayThrow() throws IOException
            {
                // look up the sstables now that we're on the compaction executor, so we don't try to re-compact
                // something that was already being compacted earlier.
                Collection<SSTableReader> sstables = new ArrayList<>(dataFiles.size());
                for (Descriptor desc : dataFiles)
                {
                    // inefficient but not in a performance sensitive path
                    SSTableReader sstable = lookupSSTable(cfs, desc);
                    if (sstable == null)
                    {
                        logger.info("Will not compact {}: it is not an active sstable", desc);
                    }
                    else
                    {
                        sstables.add(sstable);
                    }
                }

                if (sstables.isEmpty())
                {
                    logger.info("No files to compact for user defined compaction");
                }
                else
                {
                    AbstractCompactionTask task = cfs.getCompactionStrategy().getUserDefinedTask(sstables, gcBefore);
                    if (task != null)
                        task.execute(metrics);
                }
            }
        };
        if (executor.isShutdown())
        {
            logger.info("Compaction executor has shut down, not submitting task");
            return Futures.immediateCancelledFuture();
        }

        return executor.submit(runnable);
    }

    // This acquire a reference on the sstable
    // This is not efficient, do not use in any critical path
    private SSTableReader lookupSSTable(final ColumnFamilyStore cfs, Descriptor descriptor)
    {
        for (SSTableReader sstable : cfs.getSSTables())
        {
            if (sstable.descriptor.equals(descriptor))
                return sstable;
        }
        return null;
    }

    /**
     * Does not mutate data, so is not scheduled.
     */
    public Future<Object> submitValidation(final ColumnFamilyStore cfStore, final Validator validator)
    {
        Callable<Object> callable = new Callable<Object>()
        {
            public Object call() throws IOException
            {
                try
                {
                    doValidationCompaction(cfStore, validator);
                }
                catch (Throwable e)
                {
                    // we need to inform the remote end of our failure, otherwise it will hang on repair forever
                    validator.fail();
                    throw e;
                }
                return this;
            }
        };
        return validationExecutor.submit(callable);
    }

    /* Used in tests. */
    public void disableAutoCompaction()
    {
        for (String ksname : Schema.instance.getNonSystemKeyspaces())
        {
            for (ColumnFamilyStore cfs : Keyspace.open(ksname).getColumnFamilyStores())
                cfs.disableAutoCompaction();
        }
    }

    private void scrubOne(ColumnFamilyStore cfs, LifecycleTransaction modifier, boolean skipCorrupted, boolean checkData, boolean offline) throws IOException
    {
        CompactionInfo.Holder scrubInfo = null;

        try (Scrubber scrubber = new Scrubber(cfs, modifier, skipCorrupted, offline, checkData))
        {
            scrubInfo = scrubber.getScrubInfo();
            metrics.beginCompaction(scrubInfo);
            scrubber.scrub();
        }
        finally
        {
            if (scrubInfo != null)
                metrics.finishCompaction(scrubInfo);
        }
    }

    private void verifyOne(ColumnFamilyStore cfs, SSTableReader sstable, boolean extendedVerify) throws IOException
    {
        CompactionInfo.Holder verifyInfo = null;

        try (Verifier verifier = new Verifier(cfs, sstable, false))
        {
            verifyInfo = verifier.getVerifyInfo();
            metrics.beginCompaction(verifyInfo);
            verifier.verify(extendedVerify);
        }
        finally
        {
            if (verifyInfo != null)
                metrics.finishCompaction(verifyInfo);
        }
    }

    /**
     * Determines if a cleanup would actually remove any data in this SSTable based
     * on a set of owned ranges.
     */
    static boolean needsCleanup(SSTableReader sstable, Collection<Range<Token>> ownedRanges)
    {
        assert !ownedRanges.isEmpty(); // cleanup checks for this

        // unwrap and sort the ranges by LHS token
        List<Range<Token>> sortedRanges = Range.normalize(ownedRanges);

        // see if there are any keys LTE the token for the start of the first range
        // (token range ownership is exclusive on the LHS.)
        Range<Token> firstRange = sortedRanges.get(0);
        if (sstable.first.getToken().compareTo(firstRange.left) <= 0)
            return true;

        // then, iterate over all owned ranges and see if the next key beyond the end of the owned
        // range falls before the start of the next range
        for (int i = 0; i < sortedRanges.size(); i++)
        {
            Range<Token> range = sortedRanges.get(i);
            if (range.right.isMinimum())
            {
                // we split a wrapping range and this is the second half.
                // there can't be any keys beyond this (and this is the last range)
                return false;
            }

            DecoratedKey firstBeyondRange = sstable.firstKeyBeyond(range.right.maxKeyBound());
            if (firstBeyondRange == null)
            {
                // we ran off the end of the sstable looking for the next key; we don't need to check any more ranges
                return false;
            }

            if (i == (sortedRanges.size() - 1))
            {
                // we're at the last range and we found a key beyond the end of the range
                return true;
            }

            Range<Token> nextRange = sortedRanges.get(i + 1);
            if (!nextRange.contains(firstBeyondRange.getToken()))
            {
                // we found a key in between the owned ranges
                return true;
            }
        }

        return false;
    }

    /**
     * This function goes over a file and removes the keys that the node is not responsible for
     * and only keeps keys that this node is responsible for.
     *
     * @throws IOException
     */
    private void doCleanupOne(final ColumnFamilyStore cfs, LifecycleTransaction txn, CleanupStrategy cleanupStrategy, Collection<Range<Token>> ranges, boolean hasIndexes) throws IOException
    {
        assert !cfs.isIndex();

        SSTableReader sstable = txn.onlyOne();

        if (!hasIndexes && !new Bounds<>(sstable.first.getToken(), sstable.last.getToken()).intersects(ranges))
        {
            txn.obsoleteOriginals();
            txn.finish();
            return;
        }
        if (!needsCleanup(sstable, ranges))
        {
            logger.debug("Skipping {} for cleanup; all rows should be kept", sstable);
            return;
        }

        long start = System.nanoTime();

        long totalkeysWritten = 0;

<<<<<<< HEAD
        int expectedBloomFilterSize = Math.max(cfs.metadata.getMinIndexInterval(),
                                               (int) (SSTableReader.getApproximateKeyCount(txn.originals())));
=======
        long expectedBloomFilterSize = Math.max(cfs.metadata.getMinIndexInterval(),
                                                SSTableReader.getApproximateKeyCount(sstableSet));
>>>>>>> 5c58af97
        if (logger.isDebugEnabled())
            logger.debug("Expected bloom filter size : {}", expectedBloomFilterSize);

        logger.info("Cleaning up {}", sstable);

        File compactionFileLocation = cfs.directories.getWriteableLocationAsFile(cfs.getExpectedCompactedFileSize(txn.originals(), OperationType.CLEANUP));
        if (compactionFileLocation == null)
            throw new IOException("disk full");

        ISSTableScanner scanner = cleanupStrategy.getScanner(sstable, getRateLimiter());
        CleanupInfo ci = new CleanupInfo(sstable, scanner);

        metrics.beginCompaction(ci);
        List<SSTableReader> finished;
        try (SSTableRewriter writer = new SSTableRewriter(cfs, txn, sstable.maxDataAge, false);
             CompactionController controller = new CompactionController(cfs, txn.originals(), getDefaultGcBefore(cfs)))
        {
            writer.switchWriter(createWriter(cfs, compactionFileLocation, expectedBloomFilterSize, sstable.getSSTableMetadata().repairedAt, sstable));

            while (scanner.hasNext())
            {
                if (ci.isStopRequested())
                    throw new CompactionInterruptedException(ci.getCompactionInfo());

                @SuppressWarnings("resource")
                SSTableIdentityIterator row = cleanupStrategy.cleanup((SSTableIdentityIterator) scanner.next());
                if (row == null)
                    continue;
                @SuppressWarnings("resource")
                AbstractCompactedRow compactedRow = new LazilyCompactedRow(controller, Collections.singletonList(row));
                if (writer.append(compactedRow) != null)
                    totalkeysWritten++;
            }

            // flush to ensure we don't lose the tombstones on a restart, since they are not commitlog'd
            cfs.indexManager.flushIndexesBlocking();

            finished = writer.finish();
        }
        finally
        {
            scanner.close();
            metrics.finishCompaction(ci);
        }

        if (!finished.isEmpty())
        {
            String format = "Cleaned up to %s.  %,d to %,d (~%d%% of original) bytes for %,d keys.  Time: %,dms.";
            long dTime = TimeUnit.NANOSECONDS.toMillis(System.nanoTime() - start);
            long startsize = sstable.onDiskLength();
            long endsize = 0;
            for (SSTableReader newSstable : finished)
                endsize += newSstable.onDiskLength();
            double ratio = (double) endsize / (double) startsize;
            logger.info(String.format(format, finished.get(0).getFilename(), startsize, endsize, (int) (ratio * 100), totalkeysWritten, dTime));
        }

    }

    private static abstract class CleanupStrategy
    {
        public static CleanupStrategy get(ColumnFamilyStore cfs, Collection<Range<Token>> ranges)
        {
            return cfs.indexManager.hasIndexes()
                 ? new Full(cfs, ranges)
                 : new Bounded(cfs, ranges);
        }

        public abstract ISSTableScanner getScanner(SSTableReader sstable, RateLimiter limiter);
        public abstract SSTableIdentityIterator cleanup(SSTableIdentityIterator row);

        private static final class Bounded extends CleanupStrategy
        {
            private final Collection<Range<Token>> ranges;

            public Bounded(final ColumnFamilyStore cfs, Collection<Range<Token>> ranges)
            {
                this.ranges = ranges;
                cacheCleanupExecutor.submit(new Runnable()
                {
                    @Override
                    public void run()
                    {
                        cfs.cleanupCache();
                    }
                });

            }
            @Override
            public ISSTableScanner getScanner(SSTableReader sstable, RateLimiter limiter)
            {
                return sstable.getScanner(ranges, limiter);
            }

            @Override
            public SSTableIdentityIterator cleanup(SSTableIdentityIterator row)
            {
                return row;
            }
        }

        private static final class Full extends CleanupStrategy
        {
            private final Collection<Range<Token>> ranges;
            private final ColumnFamilyStore cfs;
            private List<Cell> indexedColumnsInRow;

            public Full(ColumnFamilyStore cfs, Collection<Range<Token>> ranges)
            {
                this.cfs = cfs;
                this.ranges = ranges;
                this.indexedColumnsInRow = null;
            }

            @Override
            public ISSTableScanner getScanner(SSTableReader sstable, RateLimiter limiter)
            {
                return sstable.getScanner(limiter);
            }

            @Override
            public SSTableIdentityIterator cleanup(SSTableIdentityIterator row)
            {
                if (Range.isInRanges(row.getKey().getToken(), ranges))
                    return row;

                cfs.invalidateCachedRow(row.getKey());

                if (indexedColumnsInRow != null)
                    indexedColumnsInRow.clear();

                while (row.hasNext())
                {
                    OnDiskAtom column = row.next();

                    if (column instanceof Cell && cfs.indexManager.indexes((Cell) column))
                    {
                        if (indexedColumnsInRow == null)
                            indexedColumnsInRow = new ArrayList<>();

                        indexedColumnsInRow.add((Cell) column);
                    }
                }

                if (indexedColumnsInRow != null && !indexedColumnsInRow.isEmpty())
                {
                    // acquire memtable lock here because secondary index deletion may cause a race. See CASSANDRA-3712
                    try (OpOrder.Group opGroup = cfs.keyspace.writeOrder.start())
                    {
                        cfs.indexManager.deleteFromIndexes(row.getKey(), indexedColumnsInRow, opGroup);
                    }
                }
                return null;
            }
        }
    }

    public static SSTableWriter createWriter(ColumnFamilyStore cfs,
                                             File compactionFileLocation,
                                             long expectedBloomFilterSize,
                                             long repairedAt,
                                             SSTableReader sstable)
    {
        FileUtils.createDirectory(compactionFileLocation);

        return SSTableWriter.create(cfs.metadata,
                                    Descriptor.fromFilename(cfs.getTempSSTablePath(compactionFileLocation)),
                                    expectedBloomFilterSize,
                                    repairedAt,
                                    sstable.getSSTableLevel(),
                                    cfs.partitioner);
    }

    public static SSTableWriter createWriterForAntiCompaction(ColumnFamilyStore cfs,
                                             File compactionFileLocation,
                                             int expectedBloomFilterSize,
                                             long repairedAt,
                                             Collection<SSTableReader> sstables)
    {
        FileUtils.createDirectory(compactionFileLocation);
        int minLevel = Integer.MAX_VALUE;
        // if all sstables have the same level, we can compact them together without creating overlap during anticompaction
        // note that we only anticompact from unrepaired sstables, which is not leveled, but we still keep original level
        // after first migration to be able to drop the sstables back in their original place in the repaired sstable manifest
        for (SSTableReader sstable : sstables)
        {
            if (minLevel == Integer.MAX_VALUE)
                minLevel = sstable.getSSTableLevel();

            if (minLevel != sstable.getSSTableLevel())
            {
                minLevel = 0;
                break;
            }
        }
        return SSTableWriter.create(Descriptor.fromFilename(cfs.getTempSSTablePath(compactionFileLocation)),
                                    (long) expectedBloomFilterSize,
                                    repairedAt,
                                    cfs.metadata,
                                    cfs.partitioner,
                                    new MetadataCollector(sstables, cfs.metadata.comparator, minLevel));
    }


    /**
     * Performs a readonly "compaction" of all sstables in order to validate complete rows,
     * but without writing the merge result
     */
    @SuppressWarnings("resource")
    private void doValidationCompaction(ColumnFamilyStore cfs, Validator validator) throws IOException
    {
        // this isn't meant to be race-proof, because it's not -- it won't cause bugs for a CFS to be dropped
        // mid-validation, or to attempt to validate a droped CFS.  this is just a best effort to avoid useless work,
        // particularly in the scenario where a validation is submitted before the drop, and there are compactions
        // started prior to the drop keeping some sstables alive.  Since validationCompaction can run
        // concurrently with other compactions, it would otherwise go ahead and scan those again.
        if (!cfs.isValid())
            return;

        Refs<SSTableReader> sstables = null;
        try
        {

            String snapshotName = validator.desc.sessionId.toString();
            int gcBefore;
            boolean isSnapshotValidation = cfs.snapshotExists(snapshotName);
            if (isSnapshotValidation)
            {
                // If there is a snapshot created for the session then read from there.
                // note that we populate the parent repair session when creating the snapshot, meaning the sstables in the snapshot are the ones we
                // are supposed to validate.
                sstables = cfs.getSnapshotSSTableReader(snapshotName);


                // Computing gcbefore based on the current time wouldn't be very good because we know each replica will execute
                // this at a different time (that's the whole purpose of repair with snaphsot). So instead we take the creation
                // time of the snapshot, which should give us roughtly the same time on each replica (roughtly being in that case
                // 'as good as in the non-snapshot' case)
                gcBefore = cfs.gcBefore(cfs.getSnapshotCreationTime(snapshotName));
            }
            else
            {
                // flush first so everyone is validating data that is as similar as possible
                StorageService.instance.forceKeyspaceFlush(cfs.keyspace.getName(), cfs.name);
                ActiveRepairService.ParentRepairSession prs = ActiveRepairService.instance.getParentRepairSession(validator.desc.parentSessionId);
                ColumnFamilyStore.RefViewFragment sstableCandidates = cfs.selectAndReference(prs.isIncremental ? ColumnFamilyStore.UNREPAIRED_SSTABLES : ColumnFamilyStore.CANONICAL_SSTABLES);
                Set<SSTableReader> sstablesToValidate = new HashSet<>();

                for (SSTableReader sstable : sstableCandidates.sstables)
                {
                    if (new Bounds<>(sstable.first.getToken(), sstable.last.getToken()).intersects(Collections.singletonList(validator.desc.range)))
                    {
                        sstablesToValidate.add(sstable);
                    }
                }

                Set<SSTableReader> currentlyRepairing = ActiveRepairService.instance.currentlyRepairing(cfs.metadata.cfId, validator.desc.parentSessionId);

                if (!Sets.intersection(currentlyRepairing, sstablesToValidate).isEmpty())
                {
                    logger.error("Cannot start multiple repair sessions over the same sstables");
                    throw new RuntimeException("Cannot start multiple repair sessions over the same sstables");
                }

                sstables = Refs.tryRef(sstablesToValidate);
                if (sstables == null)
                {
                    logger.error("Could not reference sstables");
                    throw new RuntimeException("Could not reference sstables");
                }
                sstableCandidates.release();
                prs.addSSTables(cfs.metadata.cfId, sstablesToValidate);

                if (validator.gcBefore > 0)
                    gcBefore = validator.gcBefore;
                else
                    gcBefore = getDefaultGcBefore(cfs);
            }

            // Create Merkle tree suitable to hold estimated partitions for given range.
            // We blindly assume that partition is evenly distributed on all sstables for now.
            long numPartitions = 0;
            for (SSTableReader sstable : sstables)
            {
                numPartitions += sstable.estimatedKeysForRanges(singleton(validator.desc.range));
            }
            // determine tree depth from number of partitions, but cap at 20 to prevent large tree.
            int depth = numPartitions > 0 ? (int) Math.min(Math.floor(Math.log(numPartitions)), 20) : 0;
            MerkleTree tree = new MerkleTree(cfs.partitioner, validator.desc.range, MerkleTree.RECOMMENDED_DEPTH, (int) Math.pow(2, depth));

            long start = System.nanoTime();
            try (AbstractCompactionStrategy.ScannerList scanners = cfs.getCompactionStrategy().getScanners(sstables, validator.desc.range))
            {
                CompactionIterable ci = new ValidationCompactionIterable(cfs, scanners.scanners, gcBefore);
                Iterator<AbstractCompactedRow> iter = ci.iterator();
                metrics.beginCompaction(ci);
                try
                {
                    // validate the CF as we iterate over it
                    validator.prepare(cfs, tree);
                    while (iter.hasNext())
                    {
                        if (ci.isStopRequested())
                            throw new CompactionInterruptedException(ci.getCompactionInfo());
                        AbstractCompactedRow row = iter.next();
                        validator.add(row);
                    }
                    validator.complete();
                }
                finally
                {
                    if (isSnapshotValidation)
                    {
                        cfs.clearSnapshot(snapshotName);
                    }

                    metrics.finishCompaction(ci);
                }
            }

            if (logger.isDebugEnabled())
            {
                // MT serialize may take time
                long duration = TimeUnit.NANOSECONDS.toMillis(System.nanoTime() - start);
                logger.debug("Validation finished in {} msec, depth {} for {} keys, serialized size {} bytes for {}",
                             duration,
                             depth,
                             numPartitions,
                             MerkleTree.serializer.serializedSize(tree, 0),
                             validator.desc);
            }
        }
        finally
        {
            if (sstables != null)
                sstables.release();
        }
    }

    /**
     * Splits up an sstable into two new sstables. The first of the new tables will store repaired ranges, the second
     * will store the non-repaired ranges. Once anticompation is completed, the original sstable is marked as compacted
     * and subsequently deleted.
     * @param cfs
     * @param repaired a transaction over the repaired sstables to anticompacy
     * @param ranges Repaired ranges to be placed into one of the new sstables. The repaired table will be tracked via
     * the {@link org.apache.cassandra.io.sstable.metadata.StatsMetadata#repairedAt} field.
     */
    private void doAntiCompaction(ColumnFamilyStore cfs, Collection<Range<Token>> ranges, LifecycleTransaction repaired, long repairedAt)
    {
        logger.info("Performing anticompaction on {} sstables", repaired.originals().size());

        //Group SSTables
        Collection<Collection<SSTableReader>> groupedSSTables = cfs.getCompactionStrategy().groupSSTablesForAntiCompaction(repaired.originals());
        // iterate over sstables to check if the repaired / unrepaired ranges intersect them.
        int antiCompactedSSTableCount = 0;
        for (Collection<SSTableReader> sstableGroup : groupedSSTables)
        {
            try (LifecycleTransaction txn = repaired.split(sstableGroup))
            {
                int antiCompacted = antiCompactGroup(cfs, ranges, txn, repairedAt);
                antiCompactedSSTableCount += antiCompacted;
            }
        }

        String format = "Anticompaction completed successfully, anticompacted from {} to {} sstable(s).";
        logger.info(format, repaired.originals().size(), antiCompactedSSTableCount);
    }

    private int antiCompactGroup(ColumnFamilyStore cfs, Collection<Range<Token>> ranges,
                             LifecycleTransaction anticompactionGroup, long repairedAt)
    {
        long groupMaxDataAge = -1;

        // check that compaction hasn't stolen any sstables used in previous repair sessions
        // if we need to skip the anticompaction, it will be carried out by the next repair
        for (Iterator<SSTableReader> i = anticompactionGroup.originals().iterator(); i.hasNext();)
        {
            SSTableReader sstable = i.next();
            if (!new File(sstable.getFilename()).exists())
            {
                logger.info("Skipping anticompaction for {}, required sstable was compacted and is no longer available.", sstable);
                i.remove();
                continue;
            }
            if (groupMaxDataAge < sstable.maxDataAge)
                groupMaxDataAge = sstable.maxDataAge;
        }

        if (anticompactionGroup.originals().size() == 0)
        {
            logger.info("No valid anticompactions for this group, All sstables were compacted and are no longer available");
            return 0;
        }

        logger.info("Anticompacting {}", anticompactionGroup);
        Set<SSTableReader> sstableAsSet = anticompactionGroup.originals();

        File destination = cfs.directories.getWriteableLocationAsFile(cfs.getExpectedCompactedFileSize(sstableAsSet, OperationType.ANTICOMPACTION));
        long repairedKeyCount = 0;
        long unrepairedKeyCount = 0;
        AbstractCompactionStrategy strategy = cfs.getCompactionStrategy();
        try (SSTableRewriter repairedSSTableWriter = new SSTableRewriter(cfs, anticompactionGroup, groupMaxDataAge, false, false);
             SSTableRewriter unRepairedSSTableWriter = new SSTableRewriter(cfs, anticompactionGroup, groupMaxDataAge, false, false);
             AbstractCompactionStrategy.ScannerList scanners = strategy.getScanners(anticompactionGroup.originals());
             CompactionController controller = new CompactionController(cfs, sstableAsSet, getDefaultGcBefore(cfs)))
        {
            int expectedBloomFilterSize = Math.max(cfs.metadata.getMinIndexInterval(), (int)(SSTableReader.getApproximateKeyCount(sstableAsSet)));

            repairedSSTableWriter.switchWriter(CompactionManager.createWriterForAntiCompaction(cfs, destination, expectedBloomFilterSize, repairedAt, sstableAsSet));
            unRepairedSSTableWriter.switchWriter(CompactionManager.createWriterForAntiCompaction(cfs, destination, expectedBloomFilterSize, ActiveRepairService.UNREPAIRED_SSTABLE, sstableAsSet));

            CompactionIterable ci = new CompactionIterable(OperationType.ANTICOMPACTION, scanners.scanners, controller, DatabaseDescriptor.getSSTableFormat(), UUIDGen.getTimeUUID());
            metrics.beginCompaction(ci);
            try
            {
                @SuppressWarnings("resource")
                CloseableIterator<AbstractCompactedRow> iter = ci.iterator();
                while (iter.hasNext())
                {
                    @SuppressWarnings("resource")
                    AbstractCompactedRow row = iter.next();
                    // if current range from sstable is repaired, save it into the new repaired sstable
                    if (Range.isInRanges(row.key.getToken(), ranges))
                    {
                        repairedSSTableWriter.append(row);
                        repairedKeyCount++;
                    }
                    // otherwise save into the new 'non-repaired' table
                    else
                    {
                        unRepairedSSTableWriter.append(row);
                        unrepairedKeyCount++;
                    }
                }
            }
            finally
            {
                metrics.finishCompaction(ci);
            }

            List<SSTableReader> anticompactedSSTables = new ArrayList<>();
            // since both writers are operating over the same Transaction, we cannot use the convenience Transactional.finish() method,
            // as on the second finish() we would prepareToCommit() on a Transaction that has already been committed, which is forbidden by the API
            // (since it indicates misuse). We call permitRedundantTransitions so that calls that transition to a state already occupied are permitted.
            anticompactionGroup.permitRedundantTransitions();
            repairedSSTableWriter.setRepairedAt(repairedAt).prepareToCommit();
            unRepairedSSTableWriter.prepareToCommit();
            anticompactedSSTables.addAll(repairedSSTableWriter.finished());
            anticompactedSSTables.addAll(unRepairedSSTableWriter.finished());
            repairedSSTableWriter.commit();
            unRepairedSSTableWriter.commit();

            logger.debug("Repaired {} keys out of {} for {}/{} in {}", repairedKeyCount,
                                                                       repairedKeyCount + unrepairedKeyCount,
                                                                       cfs.keyspace.getName(),
                                                                       cfs.getColumnFamilyName(),
                                                                       anticompactionGroup);
            return anticompactedSSTables.size();
        }
        catch (Throwable e)
        {
            JVMStabilityInspector.inspectThrowable(e);
            logger.error("Error anticompacting " + anticompactionGroup, e);
        }
        return 0;
    }

    /**
     * Is not scheduled, because it is performing disjoint work from sstable compaction.
     */
    public Future<?> submitIndexBuild(final SecondaryIndexBuilder builder)
    {
        Runnable runnable = new Runnable()
        {
            public void run()
            {
                metrics.beginCompaction(builder);
                try
                {
                    builder.build();
                }
                finally
                {
                    metrics.finishCompaction(builder);
                }
            }
        };
        if (executor.isShutdown())
        {
            logger.info("Compaction executor has shut down, not submitting index build");
            return null;
        }

        return executor.submit(runnable);
    }

    public Future<?> submitCacheWrite(final AutoSavingCache.Writer writer)
    {
        Runnable runnable = new Runnable()
        {
            public void run()
            {
                if (!AutoSavingCache.flushInProgress.add(writer.cacheType()))
                {
                    logger.debug("Cache flushing was already in progress: skipping {}", writer.getCompactionInfo());
                    return;
                }
                try
                {
                    metrics.beginCompaction(writer);
                    try
                    {
                        writer.saveCache();
                    }
                    finally
                    {
                        metrics.finishCompaction(writer);
                    }
                }
                finally
                {
                    AutoSavingCache.flushInProgress.remove(writer.cacheType());
                }
            }
        };
        if (executor.isShutdown())
        {
            logger.info("Executor has shut down, not submitting background task");
            Futures.immediateCancelledFuture();
        }
        return executor.submit(runnable);
    }

    public static int getDefaultGcBefore(ColumnFamilyStore cfs)
    {
        // 2ndary indexes have ExpiringColumns too, so we need to purge tombstones deleted before now. We do not need to
        // add any GcGrace however since 2ndary indexes are local to a node.
        return cfs.isIndex() ? (int) (System.currentTimeMillis() / 1000) : cfs.gcBefore(System.currentTimeMillis());
    }

    private static class ValidationCompactionIterable extends CompactionIterable
    {
        @SuppressWarnings("resource")
        public ValidationCompactionIterable(ColumnFamilyStore cfs, List<ISSTableScanner> scanners, int gcBefore)
        {
            super(OperationType.VALIDATION, scanners, new ValidationCompactionController(cfs, gcBefore), DatabaseDescriptor.getSSTableFormat(), UUIDGen.getTimeUUID());
        }
    }

    /*
     * Controller for validation compaction that always purges.
     * Note that we should not call cfs.getOverlappingSSTables on the provided
     * sstables because those sstables are not guaranteed to be active sstables
     * (since we can run repair on a snapshot).
     */
    private static class ValidationCompactionController extends CompactionController
    {
        public ValidationCompactionController(ColumnFamilyStore cfs, int gcBefore)
        {
            super(cfs, gcBefore);
        }

        @Override
        public long maxPurgeableTimestamp(DecoratedKey key)
        {
            /*
             * The main reason we always purge is that including gcable tombstone would mean that the
             * repair digest will depends on the scheduling of compaction on the different nodes. This
             * is still not perfect because gcbefore is currently dependend on the current time at which
             * the validation compaction start, which while not too bad for normal repair is broken for
             * repair on snapshots. A better solution would be to agree on a gcbefore that all node would
             * use, and we'll do that with CASSANDRA-4932.
             * Note validation compaction includes all sstables, so we don't have the problem of purging
             * a tombstone that could shadow a column in another sstable, but this is doubly not a concern
             * since validation compaction is read-only.
             */
            return Long.MAX_VALUE;
        }
    }

    public int getActiveCompactions()
    {
        return CompactionMetrics.getCompactions().size();
    }

    private static class CompactionExecutor extends JMXEnabledThreadPoolExecutor
    {
        protected CompactionExecutor(int minThreads, int maxThreads, String name, BlockingQueue<Runnable> queue)
        {
            super(minThreads, maxThreads, 60, TimeUnit.SECONDS, queue, new NamedThreadFactory(name, Thread.MIN_PRIORITY), "internal");
        }

        private CompactionExecutor(int threadCount, String name)
        {
            this(threadCount, threadCount, name, new LinkedBlockingQueue<Runnable>());
        }

        public CompactionExecutor()
        {
            this(Math.max(1, DatabaseDescriptor.getConcurrentCompactors()), "CompactionExecutor");
        }

        protected void beforeExecute(Thread t, Runnable r)
        {
            // can't set this in Thread factory, so we do it redundantly here
            isCompactionManager.set(true);
            super.beforeExecute(t, r);
        }

        // modified from DebuggableThreadPoolExecutor so that CompactionInterruptedExceptions are not logged
        @Override
        public void afterExecute(Runnable r, Throwable t)
        {
            DebuggableThreadPoolExecutor.maybeResetTraceSessionWrapper(r);
    
            if (t == null)
                t = DebuggableThreadPoolExecutor.extractThrowable(r);

            if (t != null)
            {
                if (t instanceof CompactionInterruptedException)
                {
                    logger.info(t.getMessage());
                    if (t.getSuppressed() != null && t.getSuppressed().length > 0)
                        logger.warn("Interruption of compaction encountered exceptions:", t);
                    else
                        logger.debug("Full interruption stack trace:", t);
                }
                else
                {
                    DebuggableThreadPoolExecutor.handleOrLog(t);
                }
            }
        }
    }

    private static class ValidationExecutor extends CompactionExecutor
    {
        public ValidationExecutor()
        {
            super(1, Integer.MAX_VALUE, "ValidationExecutor", new SynchronousQueue<Runnable>());
        }
    }

    private static class CacheCleanupExecutor extends CompactionExecutor
    {
        public CacheCleanupExecutor()
        {
            super(1, "CacheCleanupExecutor");
        }
    }

    public interface CompactionExecutorStatsCollector
    {
        void beginCompaction(CompactionInfo.Holder ci);

        void finishCompaction(CompactionInfo.Holder ci);
    }

    public List<Map<String, String>> getCompactions()
    {
        List<Holder> compactionHolders = CompactionMetrics.getCompactions();
        List<Map<String, String>> out = new ArrayList<Map<String, String>>(compactionHolders.size());
        for (CompactionInfo.Holder ci : compactionHolders)
            out.add(ci.getCompactionInfo().asMap());
        return out;
    }

    public List<String> getCompactionSummary()
    {
        List<Holder> compactionHolders = CompactionMetrics.getCompactions();
        List<String> out = new ArrayList<String>(compactionHolders.size());
        for (CompactionInfo.Holder ci : compactionHolders)
            out.add(ci.getCompactionInfo().toString());
        return out;
    }

    public TabularData getCompactionHistory()
    {
        try
        {
            return SystemKeyspace.getCompactionHistory();
        }
        catch (OpenDataException e)
        {
            throw new RuntimeException(e);
        }
    }

    public long getTotalBytesCompacted()
    {
        return metrics.bytesCompacted.getCount();
    }

    public long getTotalCompactionsCompleted()
    {
        return metrics.totalCompactionsCompleted.getCount();
    }

    public int getPendingTasks()
    {
        return metrics.pendingTasks.getValue();
    }

    public long getCompletedTasks()
    {
        return metrics.completedTasks.getValue();
    }

    private static class CleanupInfo extends CompactionInfo.Holder
    {
        private final SSTableReader sstable;
        private final ISSTableScanner scanner;
        private final UUID cleanupCompactionId;

        public CleanupInfo(SSTableReader sstable, ISSTableScanner scanner)
        {
            this.sstable = sstable;
            this.scanner = scanner;
            cleanupCompactionId = UUIDGen.getTimeUUID();
        }

        public CompactionInfo getCompactionInfo()
        {
            try
            {
                return new CompactionInfo(sstable.metadata,
                                          OperationType.CLEANUP,
                                          scanner.getCurrentPosition(),
                                          scanner.getLengthInBytes(),
                                          cleanupCompactionId);
            }
            catch (Exception e)
            {
                throw new RuntimeException();
            }
        }
    }

    public void stopCompaction(String type)
    {
        OperationType operation = OperationType.valueOf(type);
        for (Holder holder : CompactionMetrics.getCompactions())
        {
            if (holder.getCompactionInfo().getTaskType() == operation)
                holder.stop();
        }
    }

    public void stopCompactionById(String compactionId)
    {
        for (Holder holder : CompactionMetrics.getCompactions())
        {
            UUID holderId = holder.getCompactionInfo().compactionId();
            if (holderId != null && holderId.equals(UUID.fromString(compactionId)))
                holder.stop();
        }
    }

    public int getCoreCompactorThreads()
    {
        return executor.getCorePoolSize();
    }

    public void setCoreCompactorThreads(int number)
    {
        executor.setCorePoolSize(number);
    }

    public int getMaximumCompactorThreads()
    {
        return executor.getMaximumPoolSize();
    }

    public void setMaximumCompactorThreads(int number)
    {
        executor.setMaximumPoolSize(number);
    }

    public int getCoreValidationThreads()
    {
        return validationExecutor.getCorePoolSize();
    }

    public void setCoreValidationThreads(int number)
    {
        validationExecutor.setCorePoolSize(number);
    }

    public int getMaximumValidatorThreads()
    {
        return validationExecutor.getMaximumPoolSize();
    }

    public void setMaximumValidatorThreads(int number)
    {
        validationExecutor.setMaximumPoolSize(number);
    }

    /**
     * Try to stop all of the compactions for given ColumnFamilies.
     *
     * Note that this method does not wait for all compactions to finish; you'll need to loop against
     * isCompacting if you want that behavior.
     *
     * @param columnFamilies The ColumnFamilies to try to stop compaction upon.
     * @param interruptValidation true if validation operations for repair should also be interrupted
     *
     */
    public void interruptCompactionFor(Iterable<CFMetaData> columnFamilies, boolean interruptValidation)
    {
        assert columnFamilies != null;

        // interrupt in-progress compactions
        for (Holder compactionHolder : CompactionMetrics.getCompactions())
        {
            CompactionInfo info = compactionHolder.getCompactionInfo();
            if ((info.getTaskType() == OperationType.VALIDATION) && !interruptValidation)
                continue;

            if (Iterables.contains(columnFamilies, info.getCFMetaData()))
                compactionHolder.stop(); // signal compaction to stop
        }
    }

    public void interruptCompactionForCFs(Iterable<ColumnFamilyStore> cfss, boolean interruptValidation)
    {
        List<CFMetaData> metadata = new ArrayList<>();
        for (ColumnFamilyStore cfs : cfss)
            metadata.add(cfs.metadata);

        interruptCompactionFor(metadata, interruptValidation);
    }

    public void waitForCessation(Iterable<ColumnFamilyStore> cfss)
    {
        long start = System.nanoTime();
        long delay = TimeUnit.MINUTES.toNanos(1);
        while (System.nanoTime() - start < delay)
        {
            if (CompactionManager.instance.isCompacting(cfss))
                Uninterruptibles.sleepUninterruptibly(1, TimeUnit.MILLISECONDS);
            else
                break;
        }
    }
}<|MERGE_RESOLUTION|>--- conflicted
+++ resolved
@@ -805,13 +805,8 @@
 
         long totalkeysWritten = 0;
 
-<<<<<<< HEAD
-        int expectedBloomFilterSize = Math.max(cfs.metadata.getMinIndexInterval(),
-                                               (int) (SSTableReader.getApproximateKeyCount(txn.originals())));
-=======
         long expectedBloomFilterSize = Math.max(cfs.metadata.getMinIndexInterval(),
-                                                SSTableReader.getApproximateKeyCount(sstableSet));
->>>>>>> 5c58af97
+                                               SSTableReader.getApproximateKeyCount(txn.originals()));
         if (logger.isDebugEnabled())
             logger.debug("Expected bloom filter size : {}", expectedBloomFilterSize);
 
