/**
 * Licensed to the Apache Software Foundation (ASF) under one
 * or more contributor license agreements.  See the NOTICE file
 * distributed with this work for additional information
 * regarding copyright ownership.  The ASF licenses this file
 * to you under the Apache License, Version 2.0 (the
 * "License"); you may not use this file except in compliance
 * with the License.  You may obtain a copy of the License at
 *
 *   http://www.apache.org/licenses/LICENSE-2.0
 *
 * Unless required by applicable law or agreed to in writing,
 * software distributed under the License is distributed on an
 * "AS IS" BASIS, WITHOUT WARRANTIES OR CONDITIONS OF ANY
 * KIND, either express or implied.  See the License for the
 * specific language governing permissions and limitations
 * under the License.
 */

package org.apache.cassandra.db;

import java.io.File;
import java.util.*;
import java.util.concurrent.CopyOnWriteArrayList;
import java.util.concurrent.atomic.AtomicLong;
import java.util.concurrent.atomic.AtomicReference;

import com.google.common.collect.*;

import org.slf4j.Logger;
import org.slf4j.LoggerFactory;

import org.apache.cassandra.config.DatabaseDescriptor;
<<<<<<< HEAD
=======
import org.apache.cassandra.db.compaction.OperationType;
import org.apache.cassandra.io.sstable.Descriptor;
import org.apache.cassandra.io.sstable.SSTable;
>>>>>>> f2399074
import org.apache.cassandra.io.sstable.SSTableReader;
import org.apache.cassandra.notifications.INotification;
import org.apache.cassandra.notifications.INotificationConsumer;
import org.apache.cassandra.notifications.SSTableAddedNotification;
import org.apache.cassandra.notifications.SSTableListChangedNotification;
import org.apache.cassandra.service.StorageService;
import org.apache.cassandra.utils.IntervalTree.Interval;
import org.apache.cassandra.utils.IntervalTree.IntervalTree;
import org.apache.cassandra.utils.WrappedRunnable;

public class DataTracker
{
    private static final Logger logger = LoggerFactory.getLogger(DataTracker.class);

    public Collection<INotificationConsumer> subscribers = new CopyOnWriteArrayList<INotificationConsumer>();

    public final ColumnFamilyStore cfstore;

    private final AtomicReference<View> view;

    // On disk live and total size
    private final AtomicLong liveSize = new AtomicLong();
    private final AtomicLong totalSize = new AtomicLong();

    public DataTracker(ColumnFamilyStore cfstore)
    {
        this.cfstore = cfstore;
        this.view = new AtomicReference<View>();
        this.init();
    }

    public Memtable getMemtable()
    {
        return view.get().memtable;
    }

    public Set<Memtable> getMemtablesPendingFlush()
    {
        return view.get().memtablesPendingFlush;
    }

    public List<SSTableReader> getSSTables()
    {
        return view.get().sstables;
    }

    public Set<SSTableReader> getUncompactingSSTables()
    {
        return view.get().nonCompactingSStables();
    }

    public View getView()
    {
        return view.get();
    }

    /**
     * Switch the current memtable.
     * This atomically adds the current memtable to the memtables pending
     * flush and replace it with a fresh memtable.
     *
     * @return the previous current memtable (the one added to the pending
     * flush)
     */
    public Memtable switchMemtable()
    {
        // atomically change the current memtable
        Memtable newMemtable = new Memtable(cfstore);
        Memtable toFlushMemtable;
        View currentView, newView;
        do
        {
            currentView = view.get();
            toFlushMemtable = currentView.memtable;
            newView = currentView.switchMemtable(newMemtable);
        }
        while (!view.compareAndSet(currentView, newView));

        return toFlushMemtable;
    }

    /**
     * Renew the current memtable without putting the old one for a flush.
     * Used when we flush but a memtable is clean (in which case we must
     * change it because it was frozen).
     */
    public void renewMemtable()
    {
        Memtable newMemtable = new Memtable(cfstore);
        View currentView, newView;
        do
        {
            currentView = view.get();
            newView = currentView.renewMemtable(newMemtable);
        }
        while (!view.compareAndSet(currentView, newView));
    }

    public void replaceFlushed(Memtable memtable, SSTableReader sstable)
    {
        if (!cfstore.isValid())
        {
            View currentView, newView;
            do
            {
                currentView = view.get();
                newView = currentView.replaceFlushed(memtable, sstable).replace(Arrays.asList(sstable), Collections.<SSTableReader>emptyList());
            }
            while (!view.compareAndSet(currentView, newView));
            return;
        }

        View currentView, newView;
        do
        {
            currentView = view.get();
            newView = currentView.replaceFlushed(memtable, sstable);
        }
        while (!view.compareAndSet(currentView, newView));

        addNewSSTablesSize(Arrays.asList(sstable));

        notifyAdded(sstable);
        incrementallyBackup(sstable);
    }

    public void incrementallyBackup(final SSTableReader sstable)
    {
        if (!DatabaseDescriptor.isIncrementalBackupsEnabled())
            return;

        Runnable runnable = new WrappedRunnable()
        {
            protected void runMayThrow() throws Exception
            {
                File backupsDir = Directories.getBackupsDirectory(sstable.descriptor);
                sstable.createLinks(backupsDir.getCanonicalPath());
            }
        };
        StorageService.tasks.execute(runnable);
    }

    /**
     * @return A subset of the given active sstables that have been marked compacting,
     * or null if the thresholds cannot be met: files that are marked compacting must
     * later be unmarked using unmarkCompacting.
     *
     * Note that we could acquire references on the marked sstables and release them in
     * unmarkCompacting, but since we will never call markCompacted on a sstable marked
     * as compacting (unless there is a serious bug), we can skip this.
     */
    public Set<SSTableReader> markCompacting(Collection<SSTableReader> tomark, int min, int max)
    {
        if (max < min || max < 1)
            return null;
        if (tomark == null || tomark.isEmpty())
            return null;

        View currentView, newView;
        Set<SSTableReader> subset = null;
        // order preserving set copy of the input
        Set<SSTableReader> remaining = new LinkedHashSet<SSTableReader>(tomark);
        do
        {
            currentView = view.get();

            // find the subset that is active and not already compacting
            remaining.removeAll(currentView.compacting);
            remaining.retainAll(currentView.sstables);
            if (remaining.size() < min)
                // cannot meet the min threshold
                return null;

            // cap the newly compacting items into a subset set
            subset = new HashSet<SSTableReader>();
            Iterator<SSTableReader> iter = remaining.iterator();
            for (int added = 0; added < max && iter.hasNext(); added++)
                subset.add(iter.next());

            newView = currentView.markCompacting(subset);
        }
        while (!view.compareAndSet(currentView, newView));
        return subset;
    }

    /**
     * Removes files from compacting status: this is different from 'markCompacted'
     * because it should be run regardless of whether a compaction succeeded.
     */
    public void unmarkCompacting(Collection<SSTableReader> unmark)
    {
        if (!cfstore.isValid())
        {
            // We don't know if the original compaction suceeded or failed, which makes it difficult to know
            // if the sstable reference has already been released.
            // A "good enough" approach is to mark the sstables involved compacted, which if compaction succeeded
            // is harmlessly redundant, and if it failed ensures that at least the sstable will get deleted on restart.
            for (SSTableReader sstable : unmark)
                sstable.markCompacted();
        }

        View currentView, newView;
        do
        {
            currentView = view.get();
            newView = currentView.unmarkCompacting(unmark);
        }
        while (!view.compareAndSet(currentView, newView));
    }

    public void markCompacted(Collection<SSTableReader> sstables, OperationType compactionType)
    {
        replace(sstables, Collections.<SSTableReader>emptyList());
        notifySSTablesChanged(sstables, Collections.<SSTableReader>emptyList(), compactionType);
    }

    public void replaceCompactedSSTables(Collection<SSTableReader> sstables, Iterable<SSTableReader> replacements, OperationType compactionType)
    {
        replace(sstables, replacements);
        notifySSTablesChanged(sstables, replacements, compactionType);
    }

    public void addInitialSSTables(Collection<SSTableReader> sstables)
    {
        replace(Collections.<SSTableReader>emptyList(), sstables);
        // no notifications or backup necessary
    }

    public void addSSTables(Collection<SSTableReader> sstables)
    {
        replace(Collections.<SSTableReader>emptyList(), sstables);
        for (SSTableReader sstable : sstables)
        {
            incrementallyBackup(sstable);
            notifyAdded(sstable);
        }
    }

    /**
     * removes all sstables that are not busy compacting.
     */
    public void unreferenceSSTables()
    {
        Set<SSTableReader> notCompacting;

        View currentView, newView;
        do
        {
            currentView = view.get();
            notCompacting = currentView.nonCompactingSStables();
            newView = currentView.replace(notCompacting, Collections.<SSTableReader>emptySet());
        }
        while (!view.compareAndSet(currentView, newView));

        if (notCompacting.isEmpty())
        {
            // notifySSTablesChanged -> LeveledManifest.promote doesn't like a no-op "promotion"
            return;
        }
<<<<<<< HEAD
        notifySSTablesChanged(notCompacting, Collections.<SSTableReader>emptySet());
        postReplace(notCompacting, Collections.<SSTableReader>emptySet());
=======

        replace(sstables, Collections.<SSTableReader>emptyList());
        notifySSTablesChanged(sstables, Collections.<SSTableReader>emptyList(), OperationType.UNKNOWN);
>>>>>>> f2399074
    }

    /** (Re)initializes the tracker, purging all references. */
    void init()
    {
        view.set(new View(new Memtable(cfstore),
                          Collections.<Memtable>emptySet(),
                          Collections.<SSTableReader>emptyList(),
                          Collections.<SSTableReader>emptySet(),
                          new IntervalTree()));
    }

    private void replace(Collection<SSTableReader> oldSSTables, Iterable<SSTableReader> replacements)
    {
        if (!cfstore.isValid())
        {
            removeOldSSTablesSize(replacements);
            replacements = Collections.emptyList();
        }

        View currentView, newView;
        do
        {
            currentView = view.get();
            newView = currentView.replace(oldSSTables, replacements);
        }
        while (!view.compareAndSet(currentView, newView));

        postReplace(oldSSTables, replacements);
    }

    private void postReplace(Collection<SSTableReader> oldSSTables, Iterable<SSTableReader> replacements)
    {
        addNewSSTablesSize(replacements);
        removeOldSSTablesSize(oldSSTables);
    }

    private void addNewSSTablesSize(Iterable<SSTableReader> newSSTables)
    {
        for (SSTableReader sstable : newSSTables)
        {
            assert sstable.getKeySamples() != null;
            if (logger.isDebugEnabled())
                logger.debug(String.format("adding %s to list of files tracked for %s.%s",
                            sstable.descriptor, cfstore.table.name, cfstore.getColumnFamilyName()));
            long size = sstable.bytesOnDisk();
            liveSize.addAndGet(size);
            totalSize.addAndGet(size);
            sstable.setTrackedBy(this);
        }
    }

    private void removeOldSSTablesSize(Iterable<SSTableReader> oldSSTables)
    {
        for (SSTableReader sstable : oldSSTables)
        {
            if (logger.isDebugEnabled())
                logger.debug(String.format("removing %s from list of files tracked for %s.%s",
                            sstable.descriptor, cfstore.table.name, cfstore.getColumnFamilyName()));
            liveSize.addAndGet(-sstable.bytesOnDisk());
            boolean firstToCompact = sstable.markCompacted();
            assert firstToCompact : sstable + " was already marked compacted";
            sstable.releaseReference();
        }
    }

    public long getLiveSize()
    {
        return liveSize.get();
    }

    public long getTotalSize()
    {
        return totalSize.get();
    }

    public void spaceReclaimed(long size)
    {
        totalSize.addAndGet(-size);
    }

    public long estimatedKeys()
    {
        long n = 0;
        for (SSTableReader sstable : getSSTables())
        {
            n += sstable.estimatedKeys();
        }
        return n;
    }

    public long[] getEstimatedRowSizeHistogram()
    {
        long[] histogram = new long[90];

        for (SSTableReader sstable : getSSTables())
        {
            long[] rowSize = sstable.getEstimatedRowSize().getBuckets(false);

            for (int i = 0; i < histogram.length; i++)
                histogram[i] += rowSize[i];
        }

        return histogram;
    }

    public long[] getEstimatedColumnCountHistogram()
    {
        long[] histogram = new long[90];

        for (SSTableReader sstable : getSSTables())
        {
            long[] columnSize = sstable.getEstimatedColumnCount().getBuckets(false);

            for (int i = 0; i < histogram.length; i++)
                histogram[i] += columnSize[i];
        }

        return histogram;
    }

    public double getCompressionRatio()
    {
        double sum = 0;
        int total = 0;
        for (SSTableReader sstable : getSSTables())
        {
            if (sstable.getCompressionRatio() != Double.MIN_VALUE)
            {
                sum += sstable.getCompressionRatio();
                total++;
            }
        }
        return total != 0 ? (double)sum/total: 0;
    }

    public long getMinRowSize()
    {
        long min = 0;
        for (SSTableReader sstable : getSSTables())
        {
            if (min == 0 || sstable.getEstimatedRowSize().min() < min)
                min = sstable.getEstimatedRowSize().min();
        }
        return min;
    }

    public long getMaxRowSize()
    {
        long max = 0;
        for (SSTableReader sstable : getSSTables())
        {
            if (sstable.getEstimatedRowSize().max() > max)
                max = sstable.getEstimatedRowSize().max();
        }
        return max;
    }

    public long getMeanRowSize()
    {
        long sum = 0;
        long count = 0;
        for (SSTableReader sstable : getSSTables())
        {
            sum += sstable.getEstimatedRowSize().mean();
            count++;
        }
        return count > 0 ? sum / count : 0;
    }

    public int getMeanColumns()
    {
        long sum = 0;
        int count = 0;
        for (SSTableReader sstable : getSSTables())
        {
            sum += sstable.getEstimatedColumnCount().mean();
            count++;
        }
        return count > 0 ? (int) (sum / count) : 0;
    }

    public long getBloomFilterFalsePositives()
    {
        long count = 0L;
        for (SSTableReader sstable: getSSTables())
        {
            count += sstable.getBloomFilterFalsePositiveCount();
        }
        return count;
    }

    public long getRecentBloomFilterFalsePositives()
    {
        long count = 0L;
        for (SSTableReader sstable: getSSTables())
        {
            count += sstable.getRecentBloomFilterFalsePositiveCount();
        }
        return count;
    }

    public double getBloomFilterFalseRatio()
    {
        long falseCount = 0L;
        long trueCount = 0L;
        for (SSTableReader sstable: getSSTables())
        {
            falseCount += sstable.getBloomFilterFalsePositiveCount();
            trueCount += sstable.getBloomFilterTruePositiveCount();
        }
        if (falseCount == 0L && trueCount == 0L)
            return 0d;
        return (double) falseCount / (trueCount + falseCount);
    }

    public double getRecentBloomFilterFalseRatio()
    {
        long falseCount = 0L;
        long trueCount = 0L;
        for (SSTableReader sstable: getSSTables())
        {
            falseCount += sstable.getRecentBloomFilterFalsePositiveCount();
            trueCount += sstable.getRecentBloomFilterTruePositiveCount();
        }
        if (falseCount == 0L && trueCount == 0L)
            return 0d;
        return (double) falseCount / (trueCount + falseCount);
    }

    public void notifySSTablesChanged(Iterable<SSTableReader> removed, Iterable<SSTableReader> added, OperationType compactionType)
    {
        for (INotificationConsumer subscriber : subscribers)
        {
            INotification notification = new SSTableListChangedNotification(added, removed, compactionType);
            subscriber.handleNotification(notification, this);
        }
    }

    public void notifyAdded(SSTableReader added)
    {
        for (INotificationConsumer subscriber : subscribers)
        {
            INotification notification = new SSTableAddedNotification(added);
            subscriber.handleNotification(notification, this);
        }
    }

    public void subscribe(INotificationConsumer consumer)
    {
        subscribers.add(consumer);
    }

    public void unsubscribe(INotificationConsumer consumer)
    {
        boolean found = subscribers.remove(consumer);
        assert found : consumer + " not subscribed";
    }

    /**
     * An immutable structure holding the current memtable, the memtables pending
     * flush, the sstables for a column family, and the sstables that are active
     * in compaction (a subset of the sstables).
     */
    static class View
    {
        public final Memtable memtable;
        public final Set<Memtable> memtablesPendingFlush;
        public final Set<SSTableReader> compacting;
        // We can't use a SortedSet here because "the ordering maintained by a sorted set (whether or not an
        // explicit comparator is provided) must be <i>consistent with equals</i>."  In particular,
        // ImmutableSortedSet will ignore any objects that compare equally with an existing Set member.
        // Obviously, dropping sstables whose max column timestamp happens to be equal to another's
        // is not acceptable for us.  So, we use a List instead.
        public final List<SSTableReader> sstables;
        public final IntervalTree<SSTableReader> intervalTree;

        View(Memtable memtable, Set<Memtable> pendingFlush, List<SSTableReader> sstables, Set<SSTableReader> compacting, IntervalTree<SSTableReader> intervalTree)
        {
            this.memtable = memtable;
            this.memtablesPendingFlush = pendingFlush;
            this.sstables = sstables;
            this.compacting = compacting;
            this.intervalTree = intervalTree;
        }

        public Sets.SetView<SSTableReader> nonCompactingSStables()
        {
            return Sets.difference(ImmutableSet.copyOf(sstables), compacting);
        }

        private IntervalTree buildIntervalTree(List<SSTableReader> sstables)
        {
            List<Interval> intervals = new ArrayList<Interval>(sstables.size());
            for (SSTableReader sstable : sstables)
                intervals.add(new Interval<SSTableReader>(sstable.first, sstable.last, sstable));
            return new IntervalTree<SSTableReader>(intervals);
        }

        public View switchMemtable(Memtable newMemtable)
        {
            Set<Memtable> newPending = ImmutableSet.<Memtable>builder().addAll(memtablesPendingFlush).add(memtable).build();
            return new View(newMemtable, newPending, sstables, compacting, intervalTree);
        }

        public View renewMemtable(Memtable newMemtable)
        {
            return new View(newMemtable, memtablesPendingFlush, sstables, compacting, intervalTree);
        }

        public View replaceFlushed(Memtable flushedMemtable, SSTableReader newSSTable)
        {
            Set<Memtable> newPending = ImmutableSet.copyOf(Sets.difference(memtablesPendingFlush, Collections.singleton(flushedMemtable)));
            List<SSTableReader> newSSTables = newSSTables(newSSTable);
            IntervalTree intervalTree = buildIntervalTree(newSSTables);
            return new View(memtable, newPending, Collections.unmodifiableList(newSSTables), compacting, intervalTree);
        }

        public View replace(Collection<SSTableReader> oldSSTables, Iterable<SSTableReader> replacements)
        {
            List<SSTableReader> newSSTables = newSSTables(oldSSTables, replacements);
            IntervalTree intervalTree = buildIntervalTree(newSSTables);
            return new View(memtable, memtablesPendingFlush, Collections.unmodifiableList(newSSTables), compacting, intervalTree);
        }

        public View markCompacting(Collection<SSTableReader> tomark)
        {
            Set<SSTableReader> compactingNew = ImmutableSet.<SSTableReader>builder().addAll(compacting).addAll(tomark).build();
            return new View(memtable, memtablesPendingFlush, sstables, compactingNew, intervalTree);
        }

        public View unmarkCompacting(Collection<SSTableReader> tounmark)
        {
            Set<SSTableReader> compactingNew = ImmutableSet.copyOf(Sets.difference(compacting, ImmutableSet.copyOf(tounmark)));
            return new View(memtable, memtablesPendingFlush, sstables, compactingNew, intervalTree);
        }

        private List<SSTableReader> newSSTables(SSTableReader newSSTable)
        {
            // not performance-sensitive, don't obsess over doing a selection merge here
            return newSSTables(Collections.<SSTableReader>emptyList(), Collections.singletonList(newSSTable));
        }

        private List<SSTableReader> newSSTables(Collection<SSTableReader> oldSSTables, Iterable<SSTableReader> replacements)
        {
            ImmutableSet<SSTableReader> oldSet = ImmutableSet.copyOf(oldSSTables);
            int newSSTablesSize = sstables.size() - oldSSTables.size() + Iterables.size(replacements);
            assert newSSTablesSize >= Iterables.size(replacements) : String.format("Incoherent new size %d replacing %s by %s in %s", newSSTablesSize, oldSSTables, replacements, this);
            List<SSTableReader> newSSTables = new ArrayList<SSTableReader>(newSSTablesSize);
            for (SSTableReader sstable : sstables)
            {
                if (!oldSet.contains(sstable))
                    newSSTables.add(sstable);
            }
            Iterables.addAll(newSSTables, replacements);
            assert newSSTables.size() == newSSTablesSize : String.format("Expecting new size of %d, got %d while replacing %s by %s in %s", newSSTablesSize, newSSTables.size(), oldSSTables, replacements, this);
            return newSSTables;
        }

        @Override
        public String toString()
        {
            return String.format("View(pending_count=%d, sstables=%s, compacting=%s)", memtablesPendingFlush.size(), sstables, compacting);
        }
    }
}<|MERGE_RESOLUTION|>--- conflicted
+++ resolved
@@ -31,12 +31,7 @@
 import org.slf4j.LoggerFactory;
 
 import org.apache.cassandra.config.DatabaseDescriptor;
-<<<<<<< HEAD
-=======
 import org.apache.cassandra.db.compaction.OperationType;
-import org.apache.cassandra.io.sstable.Descriptor;
-import org.apache.cassandra.io.sstable.SSTable;
->>>>>>> f2399074
 import org.apache.cassandra.io.sstable.SSTableReader;
 import org.apache.cassandra.notifications.INotification;
 import org.apache.cassandra.notifications.INotificationConsumer;
@@ -296,14 +291,8 @@
             // notifySSTablesChanged -> LeveledManifest.promote doesn't like a no-op "promotion"
             return;
         }
-<<<<<<< HEAD
-        notifySSTablesChanged(notCompacting, Collections.<SSTableReader>emptySet());
+        notifySSTablesChanged(notCompacting, Collections.<SSTableReader>emptySet(), OperationType.UNKNOWN);
         postReplace(notCompacting, Collections.<SSTableReader>emptySet());
-=======
-
-        replace(sstables, Collections.<SSTableReader>emptyList());
-        notifySSTablesChanged(sstables, Collections.<SSTableReader>emptyList(), OperationType.UNKNOWN);
->>>>>>> f2399074
     }
 
     /** (Re)initializes the tracker, purging all references. */
