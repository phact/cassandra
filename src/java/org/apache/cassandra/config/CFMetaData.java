--- conflicted
+++ resolved
@@ -634,9 +634,6 @@
 
         applyImplicitDefaults(cf_def);
 
-        validateMinMaxCompactionThresholds(cf_def);
-        validateMemtableSettings(cf_def);
-
         CFMetaData newCFMD = new CFMetaData(cf_def.keyspace,
                                             cf_def.name,
                                             cfType,
@@ -670,16 +667,9 @@
     public void apply(org.apache.cassandra.db.migration.avro.CfDef cf_def) throws ConfigurationException
     {
         // validate
-<<<<<<< HEAD
-        if (!cf_def.id.equals(cfId))
-            throw new ConfigurationException("ids do not match.");
         if (!cf_def.keyspace.toString().equals(ksName))
-            throw new ConfigurationException("keyspaces do not match.");
-=======
-        if (!cf_def.keyspace.toString().equals(tableName))
             throw new ConfigurationException(String.format("Keyspace mismatch (found %s; expected %s)",
                                                            cf_def.keyspace, tableName));
->>>>>>> 5841048f
         if (!cf_def.name.toString().equals(cfName))
             throw new ConfigurationException(String.format("Column family mismatch (found %s; expected %s)",
                                                            cf_def.name, cfName));
@@ -702,7 +692,6 @@
 
         validateMinMaxCompactionThresholds(cf_def);
         validateMemtableSettings(cf_def);
-        validateAliasCompares(cf_def);
 
         comment = enforceCommentNotNull(cf_def.comment);
         rowCacheSize = cf_def.row_cache_size;
@@ -896,9 +885,9 @@
         return newDef;
     }
 
-    public static void validateMinMaxCompactionThresholds(org.apache.cassandra.thrift.CfDef cf_def) throws ConfigurationException
-    {
-        if (cf_def.isSetMin_compaction_threshold() && cf_def.isSetMax_compaction_threshold())
+    public static void validateMinMaxCompactionThresholds(org.apache.cassandra.db.migration.avro.CfDef cf_def) throws ConfigurationException
+    {
+        if (cf_def.min_compaction_threshold != null && cf_def.max_compaction_threshold != null)
         {
             if ((cf_def.min_compaction_threshold > cf_def.max_compaction_threshold) &&
                     cf_def.max_compaction_threshold != 0)
@@ -906,7 +895,7 @@
                 throw new ConfigurationException("min_compaction_threshold cannot be greater than max_compaction_threshold");
             }
         }
-        else if (cf_def.isSetMin_compaction_threshold())
+        else if (cf_def.min_compaction_threshold != null)
         {
             if (cf_def.min_compaction_threshold > DEFAULT_MAX_COMPACTION_THRESHOLD)
             {
@@ -914,7 +903,7 @@
                                                   DEFAULT_MAX_COMPACTION_THRESHOLD + ")");
             }
         }
-        else if (cf_def.isSetMax_compaction_threshold())
+        else if (cf_def.max_compaction_threshold != null)
         {
             if (cf_def.max_compaction_threshold < DEFAULT_MIN_COMPACTION_THRESHOLD && cf_def.max_compaction_threshold != 0) {
                 throw new ConfigurationException("max_compaction_threshold cannot be less than min_compaction_threshold");
@@ -924,46 +913,6 @@
         {
             //Defaults are valid.
         }
-    }
-
-    public static void validateMinMaxCompactionThresholds(org.apache.cassandra.db.migration.avro.CfDef cf_def) throws ConfigurationException
-    {
-        if (cf_def.min_compaction_threshold != null && cf_def.max_compaction_threshold != null)
-        {
-            if ((cf_def.min_compaction_threshold > cf_def.max_compaction_threshold) &&
-                    cf_def.max_compaction_threshold != 0)
-            {
-                throw new ConfigurationException("min_compaction_threshold cannot be greater than max_compaction_threshold");
-            }
-        }
-        else if (cf_def.min_compaction_threshold != null)
-        {
-            if (cf_def.min_compaction_threshold > DEFAULT_MAX_COMPACTION_THRESHOLD)
-            {
-                throw new ConfigurationException("min_compaction_threshold cannot be greather than max_compaction_threshold (default " +
-                                                  DEFAULT_MAX_COMPACTION_THRESHOLD + ")");
-            }
-        }
-        else if (cf_def.max_compaction_threshold != null)
-        {
-            if (cf_def.max_compaction_threshold < DEFAULT_MIN_COMPACTION_THRESHOLD && cf_def.max_compaction_threshold != 0) {
-                throw new ConfigurationException("max_compaction_threshold cannot be less than min_compaction_threshold");
-            }
-        }
-        else
-        {
-            //Defaults are valid.
-        }
-    }
-
-    public static void validateMemtableSettings(org.apache.cassandra.thrift.CfDef cf_def) throws ConfigurationException
-    {
-        if (cf_def.isSetMemtable_flush_after_mins())
-            DatabaseDescriptor.validateMemtableFlushPeriod(cf_def.memtable_flush_after_mins);
-        if (cf_def.isSetMemtable_throughput_in_mb())
-            DatabaseDescriptor.validateMemtableThroughput(cf_def.memtable_throughput_in_mb);
-        if (cf_def.isSetMemtable_operations_in_millions())
-            DatabaseDescriptor.validateMemtableOperations(cf_def.memtable_operations_in_millions);
     }
 
     public static void validateMemtableSettings(org.apache.cassandra.db.migration.avro.CfDef cf_def) throws ConfigurationException
@@ -974,13 +923,6 @@
             DatabaseDescriptor.validateMemtableThroughput(cf_def.memtable_throughput_in_mb);
         if (cf_def.memtable_operations_in_millions != null)
             DatabaseDescriptor.validateMemtableOperations(cf_def.memtable_operations_in_millions);
-    }
-
-    public static void validateAliasCompares(org.apache.cassandra.db.migration.avro.CfDef cf_def) throws ConfigurationException
-    {
-        AbstractType comparator = TypeParser.parse(cf_def.comparator_type);
-        if (cf_def.key_alias != null)
-            comparator.validate(cf_def.key_alias);
     }
 
     public ColumnDefinition getColumnDefinition(ByteBuffer name)
